--- conflicted
+++ resolved
@@ -783,107 +783,6 @@
         out[i] = objfun(curp,*args)
     return (out-obj)/eps
 
-<<<<<<< HEAD
-def plotformat(sim, auxinfo, roadinfo, endtimeind = 3000, density = 2, indlist = [], specialind = 21):
-    #get output from simulation module into a format we can plot using plotting functions
-    #density = k plots every kth vehicle, indlist = [keys] plots keys only. 
-    #specialind doesn't do anything. 
-    
-    L = roadinfo[0]
-    platooninfo = {} #need platooninfo 0 - 4 : observation times
-    meas = {} #need columns 1, 2,3, 7
-    idcount = 0
-    speciallist = []
-    
-    if indlist == []:
-        uselist = list(sim.keys())[::density]
-    else:
-        uselist = indlist
-    for i in uselist:
-        cur = sim[i]
-        
-#        if i == specialind:
-#            speciallist.append(idcount)
-        
-        #initialize output for current vehicle
-        curtime = 0
-        prevx = -1
-        tlist = []
-        xlist = []
-        vlist = []
-        platooninfo[idcount] = [curtime, curtime, None, None]
-        for counter, j in enumerate(cur): #for each vehicle
-            if j[0] < prevx: #if distance decreases its because we wrapped around - store measurements in new vehicle 
-                
-                endtime = counter #get end time and update platooninfo
-                platooninfo[idcount][2:] = [endtime-1,endtime-1]
-                #update meas
-                meas[idcount] = np.zeros((endtime-curtime,8))
-                meas[idcount][:,1] = tlist
-                meas[idcount][:,2] = xlist
-                meas[idcount][:,3] = vlist
-                #lane just set always to 1
-                meas[idcount][:,7] = 1
-                
-                #reset iteration
-                idcount += 1
-                curtime = endtime
-                prevx = j[0]
-                tlist = [curtime]
-                xlist = [j[0]]
-                vlist = [j[1]]
-                platooninfo[idcount] = [curtime, curtime, None, None]
-                continue
-                
-            tlist.append(counter)
-            xlist.append(j[0])
-            vlist.append(j[1])
-            prevx = j[0]
-            
-            if counter >= endtimeind:
-                break
-            
-        #also need to finish current once for loop ends 
-        endtime = counter #get end time and update platooninfo
-        platooninfo[idcount][2:] = [endtime,endtime]
-        #update meas
-        meas[idcount] = np.zeros((endtime-curtime+1,8))
-        meas[idcount][:,1] = tlist
-        meas[idcount][:,2] = xlist
-        meas[idcount][:,3] = vlist
-        #lane just set always to 1
-        meas[idcount][:,7] = 1
-        
-        idcount += 1
-            
-
-    return meas, platooninfo
-
-def is_pareto_efficient(costs, return_mask = True): #copy pasted from stack exchange. finds pareto front assuming lower is better
-    """
-    Find the pareto-efficient points
-    :param costs: An (n_points, n_costs) array
-    :param return_mask: True to return a mask
-    :return: An array of indices of pareto-efficient points.
-        If return_mask is True, this will be an (n_points, ) boolean array
-        Otherwise it will be a (n_efficient_points, ) integer array of indices.
-    """
-    is_efficient = np.arange(costs.shape[0])
-    n_points = costs.shape[0]
-    next_point_index = 0  # Next index in the is_efficient array to search for
-    while next_point_index<len(costs):
-        nondominated_point_mask = np.any(costs<costs[next_point_index], axis=1)
-        nondominated_point_mask[next_point_index] = True
-        is_efficient = is_efficient[nondominated_point_mask]  # Remove dominated points
-        costs = costs[nondominated_point_mask]
-        next_point_index = np.sum(nondominated_point_mask[:next_point_index])+1
-    if return_mask:
-        is_efficient_mask = np.zeros(n_points, dtype = bool)
-        is_efficient_mask[is_efficient] = True
-        return is_efficient_mask
-    else:
-        return is_efficient
-=======
 def chain_metric(platoon, platooninfo, k = .9, type = 'lead', meas = []):
     res = 0
     for i in platoon:
@@ -984,8 +883,105 @@
                     res.append(c_metric(j, platoonlist[i[1]], T, platooninfo, k=k, type='follower',meas = meas))
         return res
 
-
->>>>>>> 39310244
+def plotformat(sim, auxinfo, roadinfo, endtimeind = 3000, density = 2, indlist = [], specialind = 21):
+    #get output from simulation module into a format we can plot using plotting functions
+    #density = k plots every kth vehicle, indlist = [keys] plots keys only. 
+    #specialind doesn't do anything. 
+    
+    L = roadinfo[0]
+    platooninfo = {} #need platooninfo 0 - 4 : observation times
+    meas = {} #need columns 1, 2,3, 7
+    idcount = 0
+    speciallist = []
+    
+    if indlist == []:
+        uselist = list(sim.keys())[::density]
+    else:
+        uselist = indlist
+    for i in uselist:
+        cur = sim[i]
+        
+#        if i == specialind:
+#            speciallist.append(idcount)
+        
+        #initialize output for current vehicle
+        curtime = 0
+        prevx = -1
+        tlist = []
+        xlist = []
+        vlist = []
+        platooninfo[idcount] = [curtime, curtime, None, None]
+        for counter, j in enumerate(cur): #for each vehicle
+            if j[0] < prevx: #if distance decreases its because we wrapped around - store measurements in new vehicle 
+                
+                endtime = counter #get end time and update platooninfo
+                platooninfo[idcount][2:] = [endtime-1,endtime-1]
+                #update meas
+                meas[idcount] = np.zeros((endtime-curtime,8))
+                meas[idcount][:,1] = tlist
+                meas[idcount][:,2] = xlist
+                meas[idcount][:,3] = vlist
+                #lane just set always to 1
+                meas[idcount][:,7] = 1
+                
+                #reset iteration
+                idcount += 1
+                curtime = endtime
+                prevx = j[0]
+                tlist = [curtime]
+                xlist = [j[0]]
+                vlist = [j[1]]
+                platooninfo[idcount] = [curtime, curtime, None, None]
+                continue
+                
+            tlist.append(counter)
+            xlist.append(j[0])
+            vlist.append(j[1])
+            prevx = j[0]
+            
+            if counter >= endtimeind:
+                break
+            
+        #also need to finish current once for loop ends 
+        endtime = counter #get end time and update platooninfo
+        platooninfo[idcount][2:] = [endtime,endtime]
+        #update meas
+        meas[idcount] = np.zeros((endtime-curtime+1,8))
+        meas[idcount][:,1] = tlist
+        meas[idcount][:,2] = xlist
+        meas[idcount][:,3] = vlist
+        #lane just set always to 1
+        meas[idcount][:,7] = 1
+        
+        idcount += 1
+            
+
+    return meas, platooninfo
+
+def is_pareto_efficient(costs, return_mask = True): #copy pasted from stack exchange. finds pareto front assuming lower is better
+    """
+    Find the pareto-efficient points
+    :param costs: An (n_points, n_costs) array
+    :param return_mask: True to return a mask
+    :return: An array of indices of pareto-efficient points.
+        If return_mask is True, this will be an (n_points, ) boolean array
+        Otherwise it will be a (n_efficient_points, ) integer array of indices.
+    """
+    is_efficient = np.arange(costs.shape[0])
+    n_points = costs.shape[0]
+    next_point_index = 0  # Next index in the is_efficient array to search for
+    while next_point_index<len(costs):
+        nondominated_point_mask = np.any(costs<costs[next_point_index], axis=1)
+        nondominated_point_mask[next_point_index] = True
+        is_efficient = is_efficient[nondominated_point_mask]  # Remove dominated points
+        costs = costs[nondominated_point_mask]
+        next_point_index = np.sum(nondominated_point_mask[:next_point_index])+1
+    if return_mask:
+        is_efficient_mask = np.zeros(n_points, dtype = bool)
+        is_efficient_mask[is_efficient] = True
+        return is_efficient_mask
+    else:
+        return is_efficient
 
 #################################################
 #old makeleadfolinfo functions - this ravioli code has now been fixed! 
