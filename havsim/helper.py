
"""
helper functions
"""
import numpy as np
import heapq
import math
import pandas as pd
from collections import defaultdict
from IPython import embed
from tqdm import tqdm

# TODO - fix code style and documentation
# TODO - want to update format for meas/platooninfo - have a single consolidated data structure with
# no redundant information
def extract_lc_data(dataset, dt=0.1, alpha=0.9):
    """
    Returns dictionary with keys veh_id, and values as data object (TODO fill in after pull)
    Args:
        dataset: the format of this data is laid out in data/loadngsim.py (raw data)
            It includes vehicle ID, frame ID, position, etc. See loadngsim for more info.
            Currently tested with trajectories-400-0415.txt
        dt: float representing timestep in simulation
        alpha: float representing alpha in exponential moving average (which we
            utilize to smooth positions)
    Returns:
        dictionary w/keys veh_id to data object. See (TODO) for more info
    """

    def _get_vehid(lane_np, global_y):
        """
        Gets vehicle id of the follower/leader in the given lane (utilizing y_val of the curr veh)
        Args:
            lane_np: np.ndarray, a subset of dataset (only includes rows of a certain frame id,
                and lane). This must be sorted via the global_y column or it produces incorrect
                solutions
            global_y: float, the global_y value of the vehicle we're searching up (the vehicle
                whose lfol/rfol/llead/rlead we are currently trying to triangulate)
        Returns:
            fol_id: float, the vehicle id of the follower in the given lane
            lead_id: float, the vehicle id of the leader in the given lane
        """
        idx_of_fol = np.searchsorted(lane_np[:, col_dict['global_y']], global_y) - 1
        if idx_of_fol != -1:
            return lane_np[idx_of_fol, col_dict['veh_id']], lane_np[idx_of_fol, col_dict['lead']]
        else:
            return np.nan, lane_np[0, col_dict['veh_id']]

    def _get_fol_lead(row_np):
        """
        Returns lfol/llead/rfol/llead of a given row in the dataframe
        Args:
            row_np: np.ndarray, must be a vector. The row of the dataset, which represents
                a vehicle at a given frame_id. 
        Returns:
            lfol: float, vehicle id of left follower of vehicle at given frame id
            llead: float, vehicle id of left leader of vehicle at given frame id
            rfol: float, vehicle id of right follower of vehicle at given frame id
            rlead: float, vehicle id of right leader of vehicle at given frame id
        """
        lane_id, global_y = row_np[col_dict['lane']], row_np[col_dict['global_y']]
        lfol, llead, rfol, rlead = np.nan, np.nan, np.nan, np.nan

        # lfol/llead
        if (lane_id >= 2 and lane_id <= 6) or \
                (lane_id == 7 and global_y >= 400 and global_y <= 750):
            left_lane_id = lane_id - 1

            if left_lane_id in lane_id_to_indices:
                min_idx, max_idx = lane_id_to_indices[left_lane_id]
                left_lane_np = curr_frame[min_idx:max_idx]
                lfol, llead = _get_vehid(left_lane_np, global_y)

        # rfol/rlead
        if (lane_id >= 1 and lane_id <= 5) or \
                (lane_id == 6 and global_y >= 400 and global_y <= 750):
            right_lane_id = lane_id + 1

            if right_lane_id in lane_id_to_indices:
                min_idx, max_idx = lane_id_to_indices[right_lane_id]
                right_lane_np = curr_frame[min_idx:max_idx]
                rfol, rlead = _get_vehid(right_lane_np, global_y)

        return lfol, llead, rfol, rlead

    columns = ['veh_id', 'frame_id', 'lane', 'global_x', 'global_y', \
                'local_x', 'local_y', 'veh_len', 'veh_class', 'lead']
    col_idx = [0, 1, 13, 6, 7, 4, 5, 8, 10, 14]

    col_dict = {col: idx for idx, col in enumerate(columns)}
    dataset = dataset[:, col_idx]

    # sort values
    sort_tuple = (dataset[:, col_dict['global_y']], dataset[:, col_dict['lane']], \
            dataset[:, col_dict['frame_id']])
    # dataset = dataset[np.lexsort(
    #         (dataset[:, col_dict['global_y']],
    #         dataset[:, col_dict['lane']], \
    #         dataset[:, col_dict['frame_id']])
    #     )]
    dataset = dataset[np.lexsort(sort_tuple)]

    # generate lfol/llead/rfol/rlead data
    lc_data = [[], [], [], []]
    tqdm_obj = tqdm(np.unique(dataset[:, col_dict['frame_id']]))
    for frame_id in tqdm_obj:
        curr_frame = dataset[dataset[:, col_dict['frame_id']] == frame_id]
        # generate min/max index for each lane within this frame
        lane_id_to_indices = {}
        for lane_id in np.unique(curr_frame[:, col_dict['lane']]):
            res = curr_frame[:, col_dict['lane']] == lane_id
            res = np.nonzero(res)[0]
            lane_id_to_indices[lane_id] = res[0], res[-1] + 1
        # calculate lc data
        for row_idx in range(curr_frame.shape[0]):
            for idx, lc_datum in enumerate(_get_fol_lead(curr_frame[row_idx, :])):
                lc_data[idx].append(lc_datum)
    lc_data = np.array(lc_data).T
    dataset = np.hstack((dataset, lc_data))

    # add some columns to col_dict
    lc_cols = ['lfol', 'llead', 'rfol', 'rlead']
    for col in lc_cols:
        col_dict[col] = len(columns)
        columns.append(col)

    def convert_to_mem(veh_np, veh_dict):
        colnames = ['lanemem', 'leadmem', 'lfolmem', 'rfolmem', 'lleadmem', 'rleadmem']
        curr_vals = {col: None for col in colnames}
        final_mems = [[] for col in colnames]
        for idx in range(veh_np.shape[0]):
            row = veh_np[idx, :]
            for idx, col in enumerate(colnames):
                val = row[col_dict[col.replace("mem", "")]]
                if pd.isna(val) or val == 0:
                    val = None
                if len(final_mems[idx]) == 0 or curr_vals[col] != val:
                    curr_vals[col] = val
                    final_mems[idx].append((val, row[col_dict['frame_id']]))
        for idx, col in enumerate(colnames):
            veh_dict[col] = final_mems[idx]
    def ema(np_vec, alpha=0.9):
        """
        Returns the exponential moving average of np_vec
        Args:
            np_vec: np.ndarray, must be vector. The vector that we want to smooth
            alpha: float. The alpha parameter in exponential moving average
                x[i] = alpha * x[i-1] + (1 - alpha) * np_vec[i]
        Returns:
            res: list w/same len as np_vec, with exponentially smoothed values
        """
        assert(len(np_vec.shape) == 1)
        res = [np_vec[0]]
        curr_val = np_vec[0]
        for i in range(1, np_vec.shape[0]):
            curr_val = curr_val * alpha + (1 - alpha) * np_vec[i]
            res.append(curr_val)
        return res


    all_veh_dict = {}
    for veh_id in tqdm(np.unique(dataset[:, col_dict['veh_id']]), desc = "generating veh dicts"):
        veh_dict = {}
        veh_np = dataset[dataset[:, col_dict['veh_id']] == veh_id, :]
        pos_mem = ema(veh_np[:, col_dict['local_y']], alpha)
        veh_dict['pos_mem'] = list(pos_mem)

        speed_mem = [(pos_mem[i + 1] - pos_mem[i]) / dt for i in range(len(pos_mem) - 1)]
        speed_mem.append(speed_mem[-1])
        veh_dict['speed_mem'] = speed_mem

        veh_dict['start_time'] = veh_np[:, col_dict['frame_id']].min()
        veh_dict['end_time'] = veh_np[:, col_dict['frame_id']].max()
        veh_dict['len'] = veh_np[0, col_dict['veh_len']]
        veh_dict['dt'] = dt
        veh_dict['vehid'] = veh_id

        convert_to_mem(veh_np, veh_dict)
        all_veh_dict[veh_id] = veh_dict
<<<<<<< HEAD
    return all_veh_dict
=======

    return res, all_veh_dict
>>>>>>> 81394bab

class VehicleData:
    def __init__(self, posmem=None, speedmem=None, vehid=None, starttime=None, dt=None, vehlen=None,
                 lanemem=None, leadmem=None, folmem=None, endtime=None, lfolmem=None, rfolmem=None,
                 rleadmem=None, lleadmem=None):
        self.posmem = posmem
        self.speedmem = speedmem
        self.vehid = vehid
        self.starttime = starttime
        self.dt = dt
        self.len = vehlen
        self.lanemem = lanemem
        self.leadmem = leadmem
        self.folmem = folmem
        self.endtime = endtime
        self.lfolmem = lfolmem
        self.rfolmem = rfolmem
        self.rleadmem = rleadmem
        self.lleadmem = lleadmem

    def value_at(self, attribute, time):
        """Gets value of sparse data representation (e.g. leadmem, lanemem) at specific time."""
        raise NotImplementedError

    def sparse_to_dense(self, attribute):
        """convert sparse data representation (e.g. leadmem, lanemem) to it's dense representation."""
        raise NotImplementedError

    def lead_times(self):
        """Find the longest time interval with leader is not None and return the starting/ending times."""
        raise NotImplementedError

    def __hash__(self):
        """Vehicles/VehicleData are hashable by their unique vehicle ID."""
        return hash(self.vehid)

    def __eq__(self, other):
        """Used for comparing two vehicles with ==."""
        return self.vehid == other.vehid

    def __ne__(self, other):
        """Used for comparing two vehicles with !=."""
        return not self.vehid == other.vehid

    def __repr__(self):
        """Display for vehicle in interactive console."""
        return 'saved data for vehicle '+str(self.vehid)

    def __str__(self):
        """Convert to a str representation."""
        return self.__repr__()


def convert_to_data(vehicle):
    """Converts a (subclassed) Vehicle to VehicleData."""
    # should convert Vehicle objects to their vehid. Need to convert Lanes to some index?
    raise NotImplementedError
    return VehicleData(vehicle)


def get_lead_data(veh, meas, platooninfo, rp=None, dt=.1):
    """Returns lead vehicle trajectory and possibly relaxation

    Args:
        veh: vehicle to obtain leader for
        meas: from makeplatooninfo
        platooninfo: from makeplatooninfo
        rp: if not None, return the relaxation amounts calculated from the measurments, not including mergers,
            with a relaxation parameter of rp. The relaxation is calculated using r_constant and makerinfo,
            which will give slightly different results than havsim.simulation.relaxation

    Returns:
        leadpos: (times,) numpy array of lead position - lead length (may refer to multiple vehicles)
        leadspeed: (times,) numpy array of lead speed (may refer to multiple vehicles)
        relax: (if rp is not None) (times,1) numpy array of relaxation amounts
    """
    t0, t1, t2, t3 = platooninfo[veh][:4]
    leadinfo = makeleadinfo([veh], platooninfo, meas)

    lead = np.zeros((t2-t1+1,3))
    for j in leadinfo[0]:
        curlead, start, stop = j
        lead_t0 = platooninfo[curlead][0]
        lead[start-t1:stop+1-t1, :] = meas[curlead][start-lead_t0:stop+1-lead_t0, [2, 3, 6]]

    if rp is not None:
        rinfo = makerinfo([veh], platooninfo, meas, leadinfo, relaxtype='both', mergertype=None)
        relax, unused = r_constant(rinfo[0], [t1, t2], t3, rp, adj=False, h=dt)

        return lead[:,0] - lead[:,2], lead[:,1], relax[:t2-t1+1]

    return lead[:,0] - lead[:,2], lead[:,1]


def get_fixed_relaxation(veh, meas, platooninfo, rp, dt=.1):
    """Gets headway relaxation amounts determined apriori using makerinfo and r_constant for parameter rp."""
    t0, t1, t2, t3 = platooninfo[veh][:4]
    leadinfo = makeleadinfo([veh], platooninfo, meas)
    rinfo = makerinfo([veh], platooninfo, meas, leadinfo, relaxtype='both', mergertype=None)
    relax, unused = r_constant(rinfo[0], [t1, t2], t3, rp, adj=False, h=dt)
    return relax[:t2-t1+1]


def makeplatooninfo(dataset, simlen = 50):
#	This looks at the entire dataset, and makes a platooninfo entry for every single vehicle. The platooninfo tells us during which times we calibrate a vehicle. It also contains
#the vehicles intial conditions, as well as the vehicles leaders, and any followers the vehicle has. note that we modify the folowers it has during the time
#we use the makeplatoon function.
#The function also makes the outputs leaders, G (follower network), simcount, curlead, totfollist, followers, curleadlist
#All of those things we need to run the makeplatoon function, and all of those are modified everytime makeplatoon runs.
#
#input:
#    dataset: source of data,
#
#    dataind: column indices for data entries. e.g. [3,4,9,8,6,2,5] for reconstructed. [5,11,14,15,8,13,12] for raw/reextracted. (optional)
#    NOTE THAT FIRST COLUMN IS VEHICLE ID AND SECOND COLUMN IS FRAME ID. THESE ARE ASSUMED AND NOT INCLUDED IN DATAIND
#            0- position,
#            1 - speed,
#            2 - leader,
#            3 - follower.
#            4 - length,
#            5 - lane,
#            6 - length
            #7 -lane
            #8 - acceleration
#            e.g. data[:,dataind[0]] all position entries for entire dataset, data[data[:,1]] all frame IDs for entire dataset
#
#    simlen = 50: this is the minimum number of observations a vehicle has a leader for it to be calibrated.
#
#output:
#    meas: all measurements with vehID as key, values as dataset[dataset==meas.val()] i.e. same format as dataset
            #rows are observations.
            #columns are:
            #0 - id
            #1 - time
            #2 - position
            #3 - speed
            #4 - leader
            #5 - follower
            #6 - length
            #7 - lane
            #8 - acceleration
#
#    platooninfo: dictionary with key as vehicle ID, (excludes lead vehicle)
#    value is array containing information about the platoon and calibration problem
#        0 - t_nstar (first recorded time, t_nstar = t_n for makefollowerchain)
#        1 - t_n (first simulated time)
#        2 - T_nm1 (last simulated time)
#        3 - T_n (last recorded time)
#        4 - array of lead vehicles
#        5 - position IC
#        6 - speed IC
#        7 - [len(followerlist), followerlist], where followerlist is the unique simulated followers of the vehicle. note followerlist =/= np.unique(LCinfo[:,2])
#
#    leaders: list of vehicle IDs which are not simulated. these vehicles should not have any leaders, and their times should indicate that they are not simulated (t_n = T_nm1)
#
#    simcount: count of how many vehicles in the dataset have 1 or more followers that need to be simulated. If simcount is equal to 0, then
#    there are no more vehicles that can be simulated. Simcount is not the same as how many vehicles need to be simulated. In above example, simcount is 1.
#    If vehicles 2 and 4 are both simulated, the simcount will drop to 0, and all vehicles that can be simulated have been simulated.
#
#    curlead: this is needed for makeplatoon. We assign it as None for initialization purposes. This is the most recent vehicle added as a leader to curleadlist
#
#    totfollist: this represents ALL possible followers that may be able to be added based on all the vehicles currently in leaders. list. needed for makeplatoon
#
#    followers: this is NOT all possible followers, ONLY of any vehicle that has been assigned as 'curlead' (so it is the list of all vehicles that can follow anything in curleadlist).
#    The purpose of this variable in addition to totfollist is that we want to prioritize vehicles that have their leader in the current platoon.
#
#    curleadlist: this is needed for makeplatoon. the current list of leaders that we try to add followers for
	##########
    #inputs - dataset. it should be organized with rows as observations and columns have the following information
    #dataind: 0 - vehicle ID, 1- time,  2- position, 3 - speed, 4 - leader, 5 - follower. 6 - length, 7 - lane, 8 - acceleration
    #the data should be sorted. Meaning that all observations for a vehicle ID are sequential (so all the observations are together)
    #additionally, within all observations for that vehicle time should be increasing.

    #simlen = 50 - vehicles need to have a leader for at least this many continuous observations to be simulated. Otherwise we will not simulate.

    #this takes the dataset, changes it into a dictionary where the vehicle ID is the key and values are observations.

    vehlist, vehind, vehct = np.unique(dataset[:,0], return_index =True, return_counts = True) #get list of all vehicle IDs. we will operate on each vehicle.

    meas = {} #data will go here
    platooninfo = {} #output
    masterlenlist = {} #this will be a dict with keys as veh id, value as length of vehicle. needed to make vehlen, part of platooninfo. not returned
    leaders = [] #we will initialize the leader information which is needed for makeplatoon

    for z in range(len(vehlist)): #first pass we can almost do everything
        i = vehlist[z] #this is what i used to be
        curveh = dataset[vehind[z]:vehind[z]+vehct[z],:] #current vehicle data
#        LCinfo = curveh[:,[1,dataind[2], dataind[3]]] #lane change info #i'm taking out the LCinfo from the platooninfo since the information is all in meas anyway
        lanedata = np.nonzero(curveh[:,4])[0] #row indices of LCinfo with a leader
        #the way this works is that np.nonzero returns the indices of LCinfo with a leader. then lanedata increases sequentially when there is a leader,
        #and has jumps where there is a break in the leaders. so this is the exact form we need to use checksequential.
        mylen = len(lanedata)
        lanedata = np.append(lanedata, lanedata) #we need to make this into a np array because of the way checksequential works so we'll just repeat the column
        lanedata = lanedata.reshape((mylen,2) , order = 'F')
        unused, indjumps = checksequential(lanedata) #indjumps returns indices of lanedata, lanedata itself are the indices of curveh.
        t_nstar = int(curveh[0,1]) #first time measurement is known
        T_n = int(curveh[-1,1]) #last time measurement is known

        masterlenlist[i] = curveh[0,6] #add length of vehicle i to vehicle length dictionary
        meas[i] = curveh #add vehicle i to data

        if np.all(indjumps == [0,0]) or curveh[0,6]==0: #special case where vehicle has no leaders will cause index error; we cannot simulate those vehicles
            #also if the length of the vehicle is equal to 0 we can't simulate the vehicle. If we can't simulate the vehicle, t_nstar = t_n = T_nm1
            t_n = t_nstar  #set equal to first measurement time in that case.
            T_nm1 = t_nstar
            platooninfo[i] = [t_nstar, t_n, T_nm1, T_n, [], curveh[0,2], curveh[0, 3], []]
#            platooninfo[i] = [t_nstar, t_n, T_nm1, T_n, [], [0, []]]
            continue

        t_n = int(curveh[lanedata[indjumps[0],0],1]) #simulated time is longest continuous episode with a leader, slice notation is lanedata[indjumps[0]]:lanedata[indjumps[1]]
        T_nm1 = int(curveh[lanedata[indjumps[1]-1,0],1])

        if (T_nm1 - t_n) < simlen: #if the simulated time is "too short" (less than 5 seconds) we will not simulate it (risk of overfitting/underdetermined problem)
            t_n = t_nstar
            T_nm1 = t_nstar


        platooninfo[i] = [t_nstar, t_n, T_nm1, T_n, [], curveh[t_n-t_nstar,2], curveh[t_n-t_nstar, 3], []] #put in everything except for vehicle len and the follower info
#        platooninfo[i] = [t_nstar, t_n, T_nm1, T_n, [], [0, []]]
    for i in vehlist: #second pass we need to construct vehlen dictionary for each vehicle ID. we will also put in the last entry of platooninfo, which gives info on the followers
#        vehlen = {} #initialize vehlen which is the missing entry in platooninfo for each vehicle ID
        curinfo = platooninfo[i] #platooninfo for current veh
        t_nstar, t_n, T_nm1 = curinfo[0], curinfo[1], curinfo[2]
        leaderlist = list(np.unique(meas[i][t_n-t_nstar:T_nm1-t_nstar+1,4])) #unique leaders
        if 0 in leaderlist: #don't care about 0 entry remove it
            leaderlist.remove(0)
        for j in leaderlist: #iterate over each leader
#            if j == 0.0: #vehID = 0 means no vehicle (in this case, no leader)
#                continue
#            vehlen[j] = meas[j][0,dataind[4]] #put in vehicle length of each leader during simulated times
            #now we will construct the last entry of platooninfo
            platooninfo[j][-1].append(i) #vehicle j has vehicle i as a follower.
        platooninfo[i][4] = leaderlist #put in the leader information

        #now we have identified all the necessary information to setup the optimization problem.
        #first thing to do is to identify the vehicles which are not simulated. These are our lead vehicles.
        if (T_nm1 - t_n) == 0: #if vehicle not simulated that means it is always a leader
#            curfollowers = np.unique(LCinfo[:,2]) #all unique followers of leader. NOTE THAT JUST BECAUSE IT IS A FOLLOWER DOES NOT MEAN ITS SIMULATED
            leaders.append(i)


    #explanation of how makeplatoon works:
    #the main problem you can run into when forming platoons is what I refer to as "circular dependency". this occurs when veh X has veh Y as BOTH a leader AND follower.
    #This is a problem because veh X and Y depend on each other, and you have to arbitrarily pick one as only a leader in order to resolve the loop
    #this can occur when a follower overtakes a leader. I'm not sure how common that is, but in the interest of generality we will handle these cases.
    #the other thing to keep in mind is related to efficiency. since we need to iterate over lists of vehicles twice to form platoons (O(n**2)), if the lists of candidate
    #vehicles, or leaders, becomes long, forming the platoons can potentially be very inefficient. size m vehicle platoon, size n lists, potentially m*n**2.
    #however, if you are smart about how you form the platoons you can keep the follower list and leader list fairly short, so n will be small.
    #We want to take out leaders once all their followers are in platoons. this keeps the leader list short.
    #to keep the follower list short, you need to check for circular dependency, and also search depth first instead of breadth. (e.g. try to go deep in single lane)
    #end explanation

    #now all the "pre-processing" has been completed.

    #now we will initialize the platoon formationation algorithm

    #first make sure there are vehicles which can be used as lead vehicles
    #actually you don't necessarily have to do this because you can resolve the circular dependency.
    if len(leaders)==0:
        print('no leaders identified in data. data is either loaded incorrectly, or lead vehicles have circular dependency')
        print('we will automatically get a leader')
        newlead = None
        newleadt_nstar= float('inf')#initialized as arbitrarily large value
        for i in vehlist:
            if platooninfo[i][0] < newleadt_nstar:
                newleadt_nstar = platooninfo[i][0]
                newlead = i
        platooninfo[newlead][1] = platooninfo[newlead][0] #define the new leader as a vehicle that is never simulated
        platooninfo[newlead][2] = platooninfo[newlead][0] #define the new leader as a vehicle that is never simulated
        leaders.append(newlead)






    curlead = None #initialize curlead as None

    for i in leaders: #this will ensure that every vehicle designed as a leader has no leaders and no vehicle has a follower which is designated as a leader.
        chklead = platooninfo[i][4].copy() #copy because we will potentially be modifying this pointer
        for j in chklead:
            platooninfo[j][-1].remove(i) #remove leader from the follower list of the leader's leaders; meaning the leader is not a follower
            platooninfo[i][4].remove(j) #the leader should not have any leaders.

    #want to make sure there are not any leaders with no followers since we don't want that.
    leadersc = leaders.copy()
    for i in leadersc:#initialize the simulation with the trajectory of the leaders
        if len(platooninfo[i][-1]) ==0: #in case there are any leaders without followers #probably don't need this if but meh we'll leave it in
            leaders.remove(i)

    simcount = 0 #simcount keeps track of how many vehicles still have followers we can simulate. Once no vehicles have followers we can simulate, it means
    #we must have simulated every vehicle that we can (thus our job is done)
    for i in vehlist:
        if len(platooninfo[i][-1])>0:
            simcount += 1

    totfollist = []
    followers = []
    curleadlist = []
        #we need to initialize totfollist before we move into the while loop
    for i in leaders:
        #add in all the followers into totfollist, unless i = curlead
#        if i == curlead:  #don't need this part when it's in makeplatooninfo because curlead is just None
#            continue #don't append the thing if i == curlead because it will be done in the beginning of the while loop
        for j in platooninfo[i][-1]:
            totfollist.append(j) #append all of the followers for vehicle i
    totfollist = list(set(totfollist)) #make list of followers unique


     #We return the objects we constructed, and can begin to form the platoons iteratively using makeplatoon.
    return meas, platooninfo, leaders, simcount, curlead, totfollist, followers, curleadlist

def checksequential(data, dataind = 1, pickfirst = False):
#	checks that given data are all sequential in time (i.e. each row of data advances one frameID)
	#If the data are not sequential, it finds all different sequential periods, and returns the longest one
	#if pickfirst is true, it will always pick the first interval.
	#This function is used by both makeplatooninfo and makefollowerchain to check if we have a continuous period of having a leader.
	#This essentially is using the np.nonzero function
	#note - assumes the data is arranged so that higher row indices correspond to later times
	#input-
	#    data: nparray, with quantity of interest in column dataind i.e. data[:,dataind]
	#    data is arranged so that data[:,dataind] has values that increase by 1 [0,1,2, ...] BUT THERE MAY BE JUMPS e.g. [1 3] or [1 10000] are jumps. [1 2 3 4] is sequential
	#    we "check the data is sequential" by finding the longest period with no jumps. return the sequential data, and also the indices for sequential data (indjumps)
	#    data[indjumps[0]:indjumps[1],:] would give the sequential data.
	#    dataind: the column index of the data that we will be checking is sequential
	#
	#    pickfirst = False: if True, we will always pick the first sequential period, even if it isn't the longest. Otherwise, we always pick the longest.
	#
	#
	#output -
	#    sequentialdata: the sequential part of the data. i.e. the data with only the sequential part returned
	#    indjumps: the indices of the jumps
	#    note that indjumps[seqind]:indjumps[seqind+1] gives correct slice indexing. So the actual times indices are indjumps[seqind], indjumps[seqind+1]-1


    #returns data which is sequential and the slice indices used to give this modified data
    #note that indjumps[seqind]:indjumps[seqind+1] gives correct slice indexing. So the actual times indices are indjumps[seqind], indjumps[seqind+1]-1
    l = data.shape[0] #data must be an np array with rows as observations! cannot be a list/regular array or have columns as observations

    if l ==0: #check if data is empty. if this happens we return the special value of [0,0] for indjumps. [0,0] cannot be returned any other way.
        indjumps = [0,0]
        return data, indjumps
    if (-data[0,dataind]+data[-1,dataind]+1) == l: #very quick check if data is totally sequential we can return it immediately
        indjumps = [0,l]
        return data, indjumps
    if l <= 10:
        pass
        # print('warning: very short measurements') #this is just to get a feel for how many potentially weird simulated vehicles are in a platoon.
        #if you get a bunch of print out it might be because the data has some issue or there may be a bug in other code
    timejumps = data[1:l,dataind] - data[0:l-1,dataind]
    timejumps = timejumps - 1 #timejumps is nonzero only if there is a gap in the datastream
    indjumps = np.nonzero(timejumps) #non-zero indices of timejumps
    lenmeas = np.append(indjumps, [l-1]) - np.insert(indjumps,0,-1) #array containing number of measurements in each sequential period
    seqind = np.argmin(-lenmeas) #gets index of longest sequential period
    indjumps = indjumps[0] + 1 #prepare indjumps so we can get the different time periods from it easily
    indjumps = np.append(indjumps, l)
    indjumps = np.insert(indjumps,0,0)

    if pickfirst: #pick first = true always returns the first sequential period, regardless of length. defaults to false
        data = data[indjumps[0]:indjumps[1],:]
        return data, indjumps[[0, 1]]

    data = data[indjumps[seqind]:indjumps[seqind+1],:]
    #i don't know why I return only indjumps with specific seqind instead of just all of indjumps. But that's how it is so I will leave it
    return data, indjumps[[seqind, seqind+1]]

def sequential(data, dataind = 1, slices_format = True):

    #returns indices where data is no longer sequential after that index. So for example for indjumps = [5,10,11] we have data[0:5+1], data[5+1:10+1], data[10+1:11+1], data[11+1:]
    #as being sequential
    #if slices_format = True, then it returns the indjumps so that indjumps[i]:indjumps[i+1] gives the correct slices notation
    l = data.shape[0] #data must be an np array with rows as observations! cannot be a list/regular array or have columns as observations

    if l ==0: #check if data is empty. if this happens we return the special value of [0,0] for indjumps. [0,0] cannot be returned any other way.
        #this should probably return None instead
        indjumps = [0,0]
        return indjumps
    if (-data[0,dataind]+data[-1,dataind]+1) == l: #very quick check if data is totally sequential we can return it immediately
        indjumps = [0,l]
        return indjumps

    timejumps = data[1:l,dataind] - data[0:l-1,dataind]
    timejumps = timejumps - 1 #timejumps is nonzero only if there is a gap in the datastream
    indjumps = np.nonzero(timejumps) #non-zero indices of timejumps


    if slices_format:
        indjumps = indjumps[0] + 1 #prepare indjumps so we can get the different time periods from it easily
        indjumps = np.append(indjumps, l)
        indjumps = np.insert(indjumps,0,0)

    return indjumps

def indtotimes(indjumps,data, dataind = 1):
    #takes indjumps, data and returns the times corresponding to the boundaries of the sequential periods
    #there are len(indjumps) - 1 total blocks, and each block is characterized as a tuple of two values of the beginning and ending time + 1

    #if you want to go from times back to inds it's easy, first you subtract off the start time, then you add the starting indices of the start time (included as third in the tuple )
    out = []
    for i in range(len(indjumps)-1):
        starttime = data[indjumps[i],dataind]
        endtime = data[indjumps[i+1]-1,dataind]+1
        temp = (starttime, endtime, indjumps[i]) #indjumps[i] included to keep track of how many measurements total
        out.append(temp)

    return out

def indtopos(indjumps, data, dataind = 2):
    #takes indjumps, data and returns the positions corresponding to boundaries of sequential periods
    #each sequential section of data has a len 2 tuple of beginning, ending position
    out = []
    for i in range(len(indjumps)-1):
        startpos  = data[indjumps[i],dataind]
        endpos = data[indjumps[i+1]-1,dataind]
        temp = (startpos, endpos)
        out.append(temp)
    return out

def interp1ds(X,Y,times):
    #??? this is the same as interpolate function?? Only difference is this one can have output start at a different time
    #given time series data X, Y (such that each (X[i], Y[i]) tuple is an observation),
    #and the array times, interpolates the data onto times.

    #X, Y, and times all need to be sorted in terms of increasing time. X and times need to have a constant time discretization
    #runtime is O(n+m) where X is len(n) and times is len(m)

    #uses 1d interpolation. This is similar to the functionality of scipy.interp1d. Name is interp1ds because it does linear interpolation in 1d (interp1d) on sorted data (s)

    #e.g. X = [1,2,3,4,5]
    #Y = [2,3,4,5,6]
    #times = [3.25,4,4.75]

    #out = [4.25,5,5.75]

    if times[0] < X[0] or times[-1] > X[-1]:
        print('Error: requested times are outside measurements')
        return None

    Xdt = X[1] - X[0]
    timesdt = times[1]-times[0]
    change = timesdt/Xdt

    m = binaryint(X,times[0])
    out = np.zeros(len(times))
    curind = m + (times[0]-X[m])/Xdt

    leftover = curind % 1
    out[0] = Y[m] + leftover*(Y[m+1]-Y[m])

    for i in range(len(times)-1):
        curind = curind + change #update index

        leftover = curind % 1 #leftover needed for interpolation
        ind = int(curind // 1) #cast to int because it is casted to float automatically

        out[i+1] = Y[ind] + leftover*(Y[ind+1]-Y[ind])

    return out


def binaryint(X,time):
    #finds index m such that the interval X[m], X[m+1] contains time.
    #X = array
    #time = float
    lo = 0
    hi = len(X)-2
    m = (lo + hi) //  2
    while (hi - lo) > 1:
        if time < X[m]:
            hi = m
        else:
            lo = m
        m = (lo + hi) // 2
    return lo


def makeleadinfo(platoon, platooninfo, sim, *args):
    #gets ALL lead info for platoon
    #requires platooninfo as input as well
    #leaders are computed ONLY OVER SIMULATED TIMES (t_n - T_nm1).
    #requires platooninfo so it can know the simulated times.
    #also requires sim to know the leader at each observation

    #may be faster to use np.unique with return_inverse and sequential

    #EXAMPLE:
#    platoon = [[],5,7] means we want to calibrate vehicles 5 and 7 in a platoon
#
#    leadinfo = [[[1,1,10],[2,11,20]],[[5,10,500]]] Means that vehicle 5 has vehicle 1 as a leader from 1 to 10, 2 as a leader from 11 to 20.
#    vehicle 7 has 3 as a leader from 10 to 500 (leadinfo[i] is the leader info for platoons[i].)
    leadinfo = []
    for i in platoon: #iterate over each vehicle in the platoon
        curleadinfo = [] #for each vehicle, we get these and then these are appeneded at the end so we have a list of the info for each vehicle in the platoon

        t_nstar, t_n, T_nm1, T_n = platooninfo[i][0:4] #get times for current vehicle
        leadlist = sim[i][t_n-t_nstar:T_nm1-t_nstar+1,4] #this gets the leaders for each timestep of the current vehicle\
        curlead = leadlist[0] #initialize current leader
        curleadinfo.append([curlead, t_n]) #initialization
        for j in range(len(leadlist)):
            if leadlist[j] != curlead: #if there is a new leader
                curlead = leadlist[j] #update the current leader
                curleadinfo[-1].append(t_n+j-1) #last time (in frameID) the old leader is observed
                curleadinfo.append([curlead,t_n+j]) #new leader and the first time (in frameID) it is observed.
        curleadinfo[-1].append(t_n+len(leadlist)-1) #termination

        leadinfo.append(curleadinfo)

    return leadinfo

def makefolinfo(platoon, platooninfo, sim, *args, allfollowers = True, endtime = 'Tn'):
    #same as leadinfo but it gives followers instead of leaders.
    #followers computed ONLY OVER SIMULATED TIMES + BOUNDARY CONDITION TIMES (t_n - T_nm1 + T_nm1 - T_n)
    #allfollowers = True -> gives all followers, even if they aren't in platoon
    #allfollowers = False -> only gives followers in the platoon (needed for adjoint calculation, adjoint variables depend on followers, not leaders.)
    #endtime = 'Tn' calculates followers between t_n, T_n, otherwise calculated between t_n, T_nm1,
    #so give endtime = 'Tnm1' and it will not compute followers over boundary condition times

    #EXAMPLE
    ##    platoons = [[],5,7] means we want to calibrate vehicles 5 and 7 in a platoon
##    allfollowers = False-
##    folinfo = [[[7,11,20]], [[]]] Means that vehicle 5 has vehicle 7 as a follower in the platoon from 11 to 20, and vehicle 7 has no followers IN THE PLATOON
    #all followers = True -
#    [[[7,11,20]], [[8, 11, 15],[9,16,20]]] #vehicle 7 has 8 and 9 as followers
    folinfo = []
    for i in platoon:
        curfolinfo = []
        t_nstar, t_n, T_nm1, T_n= platooninfo[i][0:4]
        if endtime == 'Tn':
            follist = sim[i][t_n-t_nstar:T_n-t_nstar+1,5] #list of followers
        else:
            follist = sim[i][t_n-t_nstar:T_nm1-t_nstar+1,5]
        curfol = follist[0]
        if curfol != 0: #you need to get the time of the follower to make sure it is actually being simulated in that time
            #(this is for the case when allfollower = False)
            foltn = platooninfo[curfol][1]
        else:
            foltn = math.inf
        unfinished = False

        if allfollowers and curfol != 0:
            curfolinfo.append([curfol,t_n])
            unfinished = True
        else:
            if curfol in platoon and t_n >= foltn: #if the current follower is in platoons we initialize
                curfolinfo.append([curfol,t_n])
                unfinished = True

        for j in range(len(follist)): #check what we just made to see if we need to put stuff in folinfo
            if follist[j] != curfol: #if there is a new follower
                curfol = follist[j]
                if curfol != 0:
                    foltn = platooninfo[curfol][1]
                else:
                    foltn = math.inf
                if unfinished: #if currrent follower entry is not finished
                    curfolinfo[-1].append(t_n+j-1) #we finish the interval
                    unfinished = False
                #check if we need to start a new fol entry
                if allfollowers and curfol != 0:
                    curfolinfo.append([curfol,t_n+j])
                    unfinished = True
                else:
                    if curfol in platoon and t_n+j >= foltn: #if new follower is in platoons
                        curfolinfo.append([curfol,t_n+j]) #start the next interval
                        unfinished = True
        if unfinished: #if currrent follower entry is not finished
            curfolinfo[-1].append(t_n+len(follist)-1) #finish it

        folinfo.append(curfolinfo)



    return folinfo

def makeleadfolinfo(platoons, platooninfo, sim, *args, relaxtype = 'both', mergertype = 'avg', merge_from_lane = 7, merge_lane = 6):
    #new makeleadfolinfo function which integrates the previous versions
    #inputs -
    #platoons : platoon you want to calibrate
    #platooninfo - output from makeplatooninfo
    #meas - measurements in usual format
    #relaxtype = 'pos', 'neg', 'both', 'none'  - choose between positive, negative, and pos/negative relaxation amounts added. 'none' is no relax.
    #mergertype = 'avg', 'none', 'remove'- 'avg' calculates the relaxation amount using average headway
    #if 'none' will not get merger relaxation amounts, but NOTE that some mergers are actually treated as lane changes and these are still kept.
    #if 'remove' will actually go through and remove those mergers treated as lane changes (this happens when you had a leader in the on-ramp, and then merged before your leader)
    #merge_from_lane = 7 - if using merger anything other than 'none', you need to specify the laneID corresponding to the on-ramp
    #merge_lane = 6 - if using merger anything other than 'none' you need to specify the laneID you are merging into

    #outputs -
    #leadinfo - list of lists with the relevant lead info (lists of triples leadID, starttime, endtime )
    #leadinfo lets you get the lead vehicle trajectory of a leader in a vectorized way.
    #folinfo - same as leadinfo, but for followers instead of leaders.
    #rinfo - gets times and relaxation amounts. Used for implementing relaxation phenomenon, which prevents
    #unrealistic behaviors due to lane changing, and improves lane changing dynamics

##EXAMPLE:
##    platoons = [[],5,7] means we want to calibrate vehicles 5 and 7 in a platoon
##
##    leadinfo = [[[1,1,10],[2,11,20]],[[5,10,500]]] Means that vehicle 5 has vehicle 1 as a leader from 1 to 10, 2 as a leader from 11 to 20.
##    vehicle 7 has 3 as a leader from 10 to 500 (leadinfo[i] is the leader info for platoons[i]. leadinfo[i] is a list of lists, so leadinfo is a list of lists of lists.)
##
##    folinfo = [[[7,11,20]], [[]]] Means that vehicle 5 has vehicle 7 as a follower in the platoon from 11 to 20, and vehicle 7 has no followers in the platoon

    #legacy info-
    #makeleadfolinfo_r - 'pos' 'none'
    #makeleadfolinfo_r2 - 'neg', 'none'
    #makeleadfolinfo_r3 - 'both', 'none'
    #makeleadfolinfo_r4 - 'both', 'avg'
    #makeleadfolinfo_r5 - 'both', 'last'
    #makeleadfolinfo_r6 - 'both', 'remove'

    #in the original implementation everything was done at once which I guess saves some work but makes it harder to change/develop.
    #in this refactored version everything is modularized which is a lot nicer but slower. These functions are for calibration, and for calibration
    #all the time (>99.99%) is spent simulating, the time you spend doing makeleadfolinfo is neglible. Hence this design makes sense.

    leadinfo = makeleadinfo(platoons, platooninfo, sim)
    folinfo = makefolinfo(platoons, platooninfo, sim, allfollowers = False)
    rinfo = makerinfo(platoons, platooninfo, sim, leadinfo, relaxtype = relaxtype, mergertype = mergertype, merge_from_lane = merge_from_lane, merge_lane = merge_lane)

    return leadinfo, folinfo, rinfo

def makerinfo(platoons, platooninfo, sim, leadinfo, relaxtype = 'both',mergertype = 'avg', merge_from_lane = 7, merge_lane = 6):
    """Rule for merger is not consistent with newer relaxation."""
    if relaxtype =='none':
        return [[] for i in platoons]

    rinfo = []
    for i in platoons:
        currinfo = []
        t_nstar, t_n, T_nm1, T_n = platooninfo[i][0:4]
        leadlist = sim[i][t_n-t_nstar:T_nm1-t_nstar+1,4] #this gets the leaders for each timestep of the current vehicle\
        curlead = leadlist[0]

        for j in range(len(leadlist)):
            if leadlist[j] != curlead:
                newlead = leadlist[j]
                oldlead = curlead

                #####relax constant calculation
                newt_nstar = platooninfo[newlead][0]
                oldt_nstar = platooninfo[oldlead][0]
                try:
                    olds = sim[oldlead][t_n+j-oldt_nstar,2] - sim[oldlead][0,6] - sim[i][t_n+j-t_nstar,2] #the time is t_n+j-1; this is the headway
                except:
                    olds = sim[oldlead][t_n+j-1-oldt_nstar,2] - sim[oldlead][0,6] - sim[i][t_n+j-t_nstar,2] + .1*sim[oldlead][t_n+j-1-oldt_nstar,3]

                news = sim[newlead][t_n+j-newt_nstar,2] - sim[newlead][0,6] - sim[i][t_n+j-t_nstar,2] #the time is t_n+j
                ########

                #pos/neg relax amounts
                gam = olds - news
                if relaxtype == 'both':
                    currinfo.append([t_n+j,gam])

                    if mergertype == 'remove':
                        if sim[i][t_n+j-t_nstar,7]==merge_lane and sim[i][t_n+j-1-t_nstar,7]==merge_from_lane:
                            currinfo.pop(-1)
                elif relaxtype == 'pos':
                    if gam > 0:
                        currinfo.append([t_n+j,gam])

                        if mergertype == 'remove':
                            if sim[i][t_n+j-t_nstar,7]==merge_lane and sim[i][t_n+j-1-t_nstar,7]==merge_from_lane:
                                currinfo.pop(-1)
                elif relaxtype == 'neg':
                    if gam < 0:
                        currinfo.append([t_n+j,gam])

                        if mergertype == 'remove':
                            if sim[i][t_n+j-t_nstar,7]==merge_lane and sim[i][t_n+j-1-t_nstar,7]==merge_from_lane:
                                currinfo.pop(-1)

                curlead = newlead
        rinfo.append(currinfo)
    #merger cases
    if mergertype == 'avg':
        rinfo = merge_rconstant(platoons,platooninfo,sim,leadinfo,rinfo,200, merge_from_lane, merge_lane)

    return rinfo


def merge_rconstant(platoons, platooninfo, sim, leadinfo, rinfo, relax_constant = 100,merge_from_lane= 7,merge_lane = 6, datalen =9,h=.1):
    for i in range(len(platoons)):
        curveh = platoons[i]
        t_nstar, t_n, T_nm1, T_n = platooninfo[curveh][0:4]
        lanelist = np.unique(sim[curveh][:t_n-t_nstar,7])


        if merge_from_lane in lanelist and merge_lane not in lanelist and sim[curveh][t_n-t_nstar,7]==merge_lane: #get a merge constant when a vehicle's simulation starts when they enter the highway #
            lead = np.zeros((T_n+1-t_n,datalen)) #initialize the lead vehicle trajectory
            for j in leadinfo[i]:
                curleadid = j[0] #current leader ID
                leadt_nstar = int(sim[curleadid][0,1]) #t_nstar for the current lead, put into int
                lead[j[1]-t_n:j[2]+1-t_n,:] = sim[curleadid][j[1]-leadt_nstar:j[2]+1-leadt_nstar,:] #get the lead trajectory from simulation
            headway =  lead[:,2]-sim[curveh][t_n-t_nstar:,2]-lead[:,6]
            headway = headway[:T_nm1+1-t_n]
            #calculate the average headway when not close to lane changing events
            headwaybool = np.ones(len(headway),dtype=bool)
            for j in rinfo[i]:
                headwaybool[j[0]-t_n:j[0]-t_n+relax_constant]=0

            headway = headway[headwaybool]
            if len(headway)>0: #if there are any suitable headways we can use then do it
                preheadway = np.mean(headway)

                postlead = sim[curveh][t_n-t_nstar,4]
                postleadt_nstar = platooninfo[postlead][0]

                posthd = sim[postlead][t_n-postleadt_nstar,2]-sim[postlead][t_n-postleadt_nstar,6]-sim[curveh][t_n-t_nstar,2]

                curr = preheadway - posthd
                rinfo[i].insert(0,[t_n,curr])
            #another strategy to get the headway in the case that there aren't any places we can estimate it from

            else:
                #it never reaches this point unless in a special case
                leadlist = np.unique(sim[curveh][:t_n-t_nstar,4])
                if len(leadlist)>1 and 0 in leadlist: #otherwise if we are able to use the other strategy then use that

                    cursim = sim[curveh][:t_n-t_nstar,:].copy()
                    cursim = cursim[cursim[:,7]==merge_from_lane]
                    cursim = cursim[cursim[:,4]!=0]

                    curt = cursim[-1,1]
                    curlead = cursim[-1,4]
                    leadt_nstar = platooninfo[curlead][0]

                    prehd = sim[curlead][curt-leadt_nstar,2]-sim[curlead][curt-leadt_nstar,6]-cursim[-1,2] #headway before

                    postlead = sim[curveh][t_n-t_nstar,4]
                    postleadt_nstar = platooninfo[postlead][0]

                    posthd = sim[postlead][t_n-postleadt_nstar,2]-sim[postlead][t_n-postleadt_nstar,6]-sim[curveh][t_n-t_nstar,2]
                    curr=prehd-posthd

                    rinfo[i].insert(0,[t_n,curr])

                else: #if neither strategy can be used then we can't get a merger r constant for the current vehicle.
                    continue

    return rinfo


def arraytraj(meas,followerchain, presim = False, postsim = False,datalen=9):
    #puts output from makefollerchain/makeplatooninfo into a dict where the key is frame ID, value is array of vehicle and their position, speed
    #we can include the presimulation (t_nstar to t_n) as well as postsimulation (T_nm1 to T_n) but including those are optional
    #this will put in the whole trajectory based off of the times in followerchain
    t = 1 #index for first time
    T = 2 #index for last time
    if presim: #if presim is true we want the presimulation, so we start with t_nstar
        t = 0
    if postsim:
        T = 3
    t_list = [] #t_n list
    T_list = [] #T_n list
    for i in followerchain.values():
        t_list.append(i[t])
        T_list.append(i[T])

    T_n = int(max(T_list))  #T_{n} #get maximum T
    t_1 = int(min(t_list)) #t_1 #get minimum T
    mytime = range(t_1, T_n+1) #time range of data
    platoontraj = {k: np.empty((0,datalen)) for k in mytime}  #initialize output
    #fix this part, also make something to use this output to fix the lead/follow stuff in ngsim data
    for i in followerchain.keys():

        curmeas = meas[i] #i is the vehicle id, these are the current measuremeents
        t_nstar = followerchain[i][0]
        t_n = followerchain[i][t] #first time we are using for current vehicle
        T_n = followerchain[i][T] #last time we are using for current vehicle
        curmeas = curmeas[t_n-t_nstar:T_n-t_nstar+1,:] #get only the times requested
        curtime = range(t_n,T_n+1)
        count = 0
        for j in curtime:
            platoontraj[j] = np.append(platoontraj[j], np.reshape(curmeas[count,:],(1,datalen)), axis=0)
            count += 1
    return platoontraj, mytime


def platoononly(platooninfo, platoon):
    #makes it so platooninfo only contains entries for platoon
    #platoon can be a platoon in form [ 1, 2, 3, etc.] or a list of those.
    ans = {}

    if type(platoon[0]) == list:  #list of platoons
        useplatoon = []
        for i in platoon:
            useplatoon.extend(i[:])
    else:
        useplatoon = platoon

    for i in useplatoon[:]:
        ans[i] = platooninfo[i]
    return ans



def greedy_set_cover(subsets, parent_set):
    #copy pasted from stack exchange
    parent_set = set(parent_set)
    max = len(parent_set)
    # create the initial heap. Note 'subsets' can be unsorted,
    # so this is independent of whether remove_redunant_subsets is used.
    heap = []
    for s in subsets:
        # Python's heapq lets you pop the *smallest* value, so we
        # want to use max-len(s) as a score, not len(s).
        # len(heap) is just proving a unique number to each subset,
        # used to tiebreak equal scores.
        heapq.heappush(heap, [max-len(s), len(heap), s])
    results = []
    result_set = set()
    while result_set < parent_set:
#        logging.debug('len of result_set is {0}'.format(len(result_set)))
        best = []
        unused = []
        while heap:
            score, count, s = heapq.heappop(heap)
            if not best:
                best = [max-len(s - result_set), count, s]
                continue
            if score >= best[0]:
                # because subset scores only get worse as the resultset
                # gets bigger, we know that the rest of the heap cannot beat
                # the best score. So push the subset back on the heap, and
                # stop this iteration.
                heapq.heappush(heap, [score, count, s])
                break
            score = max-len(s - result_set)
            if score >= best[0]:
                unused.append([score, count, s])
            else:
                unused.append(best)
                best = [score, count, s]
        add_set = best[2]
#        logging.debug('len of add_set is {0} score was {1}'.format(len(add_set), best[0]))
        results.append(add_set)
        result_set.update(add_set)
        # subsets that were not the best get put back on the heap for next time.
        while unused:
            heapq.heappush(heap, unused.pop())
    return results


def fin_dif_wrapper(p,args, *eargs, eps = 1e-8, **kwargs):
    #returns the gradient for function with call signature obj = objfun(p, *args)
    #note you should pass in 'objfun' as the last entry in the tuple for args
    #so objfun = args[-1]
    #uses first order forward difference with step size eps to compute the gradient
    out = np.zeros((len(p),))
    objfun = args[-1]
    obj = objfun(p,*args)
    for i in range(len(out)):
        curp = p.copy()
        curp[i] += eps
        out[i] = objfun(curp,*args)
    return (out-obj)/eps


def approx_hess(p, args, kwargs, eps = 1e-8, gradfn = fin_dif_wrapper, curgrad = None, **unused):
    #input the current point p, function to calculate the gradient gradfn with call signature
    #grad = gradfn(p,*args,*kwargs)
    #and we will compute the hessian using a forward difference approximation.
    #this will use n+1 gradient evaluations to calculate the hessian.
    #you can pass in the current grad if you have it, this will save 1 gradient evaluation.
    n = len(p)
    hess = np.zeros((n,n))
    if curgrad is None:
        grad = gradfn(p,*args,*kwargs) #calculate gradient for the unperturbed parameters
    else:
        grad = curgrad
#    grad = np.asarray(grad) #just pass in a np array not a list...if you want to pass in list then you need to convert to np array here.
    for i in range(n):
        pe = p.copy()
        pe[i] += eps #perturbed parameters for parameter n
        gradn = gradfn(pe,*args,**kwargs) #gradient for perturbed parameters
#        gradn = np.asarray(gradn) #just pass in a np array not a list...if you want to pass in list then you need to convert to np array here.
        hess[:,i] = gradn-grad #first column of the hessian without the 1/eps

    hess = hess*(1/eps)
    hess = .5*(hess + np.transpose(hess))
    return hess


def chain_metric(platoon, platooninfo, meas, k=.9, metrictype='lead'):
    #metric that defines how good a platoon is
    #refer to platoon formation pdf for exact definition
    res = 0
    for i in platoon:
        T = set(range(platooninfo[i][1], platooninfo[i][2]+1))
        res += c_metric(i, platoon, T, platooninfo, meas, k=k, metrictype=metrictype)
    return res


def c_metric(veh, platoon, T, platooninfo, meas, k=.9, metrictype='lead', depth=0, targetsdict = {}):
    #defines how good a single vehicle in a specific time is.
    #refer to platoon formation pdf for exact definition

    veh = int(veh)
    if veh in targetsdict:
        targetsList = targetsdict[veh]
    else:
        if metrictype == 'lead':
            leadinfo = makeleadinfo([veh], platooninfo, meas)
            targetsList = leadinfo[0]
        else:
            folinfo = makefolinfo([veh], platooninfo, meas)
            # targetsList = folinfo[0]
            temp = folinfo[0]
            targetsList = []
            for i in temp:
                Tnstart = platooninfo[i[0]][1]
                Tnm1 = platooninfo[i[0]][2]
                start = max(Tnstart, i[1])
                end = min(Tnm1, i[2])
                if start<end:
                    targetsList.append([i[0], start, end])
        targetsdict[veh] = targetsList

    res = len(getL(veh, platoon, T, targetsList))
    leads = getLead(veh, platoon, T, targetsList)

    for i in leads:
        res += k * c_metric(i, platoon, getTimes(veh, i, T, targetsList), platooninfo, meas, k=k, metrictype=metrictype, depth=depth + 1,targetsdict = targetsdict)
    return res

def getL(veh, platoon, T, targetsList):
    L = set([])
    temp = set([])
    for i in targetsList:
        if i[0] not in platoon:
            continue
        temp.update(range(i[1], i[2]+1))
    L = T.intersection(temp)
    return L

def getTimes(veh, lead, T, targetsList):
    temp = set([])
    for i in targetsList:
        if i[0] == lead:
            temp.update(range(i[1], i[2]+1))
    temp = T.intersection(temp)
    return temp

def getLead(veh, platoon, T, targetsList):
    leads = []
    for i in targetsList:
        if i[0] in platoon and (i[1] in T or i[2] in T):
            leads.append(i[0])
    leads = list(set(leads))
    return leads



def cirdep_metric(platoonlist, platooninfo, meas, k=.9, metrictype='veh'):
    #platoonlist - list of platoons

    #type = veh checks for circular dependencies. For every vehicle which is
    #causing a circular dependency it outputs:
    # tuple of [vehicle, list of lead vehicles, list of lead vehicles platoon indices], vehicle platoon index
    #where vehicle is the vehicle with the circular dependency, which it has becuase of lead vehicles.

    #type = num quantifies how bad a circular dependency is by computing
    #the change to chain metric when adding the lead vehicle to the platoon
    #with the circular dependency. Output is a list of floats, same length as platoonlist.
    if metrictype == 'veh':
        cirList = []
        after = set([])
        veh2platoon = {} #converts vehicle to platoon index
        for i in range(len(platoonlist)):
            for j in platoonlist[i]:
                veh2platoon[j] = i
        for i in range(len(platoonlist)):
            after.update(platoonlist[i])
        for i in range(len(platoonlist)):
            after -= set(platoonlist[i])
            leadinfo = makeleadinfo(platoonlist[i], platooninfo, meas)
            for j in range(len(platoonlist[i])):
                leaders = [k[0] for k in leadinfo[j]]
                leaders = set(leaders)
                circleadveh = leaders.intersection(after)
                if len(circleadveh)>0:
                    cirList.append(([platoonlist[i][j], list(circleadveh), [veh2platoon[k] for k in circleadveh]], i))
        return cirList
    elif metrictype == 'num':
        res = 0
        cirList = []
        after = set([])
        leader_violate_map = defaultdict(list)
        for i in range(len(platoonlist)): #get set of all vehicles
            after.update(platoonlist[i])
        for i in range(len(platoonlist)): #i is current platoon
            after -= set(platoonlist[i]) #remove vehicles from current platoon
            leadinfo= makeleadinfo(platoonlist[i], platooninfo, meas)
            temp = []

            for j in range(len(platoonlist[i])):
                leaders = [k[0] for k in leadinfo[j]]
                leaders = set(leaders)
                leaders_after = leaders.intersection(after) #leaders_after are any leaders of i which are not yet calibrated
                if len(leaders_after) > 0:
                    # temp.append((list(leaders_after), i))

                    violated_leaders = [v for v in leaders_after if i not in leader_violate_map[v]]
                    if violated_leaders: # Remove duplicated invoking of chain matric
                        temp.append((violated_leaders, i))
                    for l in leaders_after:
                        leader_violate_map[l].append(i)

                else:
                    temp.append(None)
            cirList.append(temp)
        res = []
        for i in cirList:
            if i == None:
                res.append(0)
            else:
                temp = 0
                for j in i:
                    if j:
                        for l in j[0]:
                            T = set(range(platooninfo[l][1], platooninfo[l][3]+1))
                            temp += c_metric(l, platoonlist[j[1]], T, platooninfo, meas=meas, k=k, metrictype='follower')
            res.append(temp)
        return res


def is_pareto_efficient(costs, return_mask = True): #copy pasted from stack exchange. finds pareto front assuming lower is better
    """
    Find the pareto-efficient points
    :param costs: An (n_points, n_costs) array
    :param return_mask: True to return a mask
    :return: An array of indices of pareto-efficient points.
        If return_mask is True, this will be an (n_points, ) boolean array
        Otherwise it will be a (n_efficient_points, ) integer array of indices.
    """
    is_efficient = np.arange(costs.shape[0])
    n_points = costs.shape[0]
    next_point_index = 0  # Next index in the is_efficient array to search for
    while next_point_index<len(costs):
        nondominated_point_mask = np.any(costs<costs[next_point_index], axis=1)
        nondominated_point_mask[next_point_index] = True
        is_efficient = is_efficient[nondominated_point_mask]  # Remove dominated points
        costs = costs[nondominated_point_mask]
        next_point_index = np.sum(nondominated_point_mask[:next_point_index])+1
    if return_mask:
        is_efficient_mask = np.zeros(n_points, dtype = bool)
        is_efficient_mask[is_efficient] = True
        return is_efficient_mask
    else:
        return is_efficient

def boundaryspeeds(meas, entrylanes, exitlanes, timeind, outtimeind, car_ids=None, my_mod = False):
    #car_ids is a list of vehicle IDs, only use those values in meas

    #entrylanes, exitlanes are list of laneIDs at which the boundary speeds will be calculated
    #i.e. entry speeds are calculated for entrylanes, exit speeds for exitlanes
    #timeind is time (measured in seconds) for data
    #e.g. .1 seconds for ngsim
    #outtimeind is time for output timeseries

    #output is nested list of speeds for each lane in entryspeeds/exitspeeds
    #nested list of (first time, last time) tuples for each lane in entry/exittimes

    #gets entry/exit speeds empirically from trajectory data; documentation is in boundaryspeeds assignment pdf
    #my_mod - calculates the entry headways as well and outputs the resulting flows - DO NOT USE


    # filter meas based on car ids, merge the result into a single 2d array
    if car_ids is None:
        data = np.concatenate(list(meas.values()))
    else:
        data = np.concatenate([meas[car_id] for car_id in car_ids])

    # sort observations based on lane number, then time, then position
    data = data[np.lexsort((data[:, 2], data[:, 1], data[:, -2]))]

    # get the index for the entry/exit data row index for each lane and time
    _, index, count = np.unique(data[:, [-2, 1]], axis=0, return_index=True, return_counts=True)
    index_rev = index + count - 1
    entry_data = data[index]  # all observations for entry speeds
    exit_data = data[index_rev]  # all observations for exit speeds

    # now aggregate the data according to outtimeind / timeind
    interval = outtimeind / timeind
    entryspeeds = list()
    entrytimes = list()
    exitspeeds = list()
    exittimes = list()

    for entrylane in entrylanes:
        # filter entry data according to lane number, then take only 2 columns: time and speed
        entry_data_for_lane = entry_data[entry_data[:, -2] == entrylane]
        if my_mod: #calculates headways as well to output flows
            #you don't want to actually compute flow like this because you will always get an overestimate
            #calculate headways, same length as the speeds
            myheadways = list()
            for i in range(len(entry_data_for_lane)):
                curlead,curtime, vehlen = entry_data_for_lane[i,[4,1,6]]
                if curlead == 0:
                    curhd = 40 #magic number just guess a headway (net headway = tail to tail)
                else:
                    curleadlen, leadt_nstar = meas[curlead][0,[6,1]]
                    curhd = meas[curlead][int(curtime - leadt_nstar), 2] - curleadlen - entry_data_for_lane[i,2] + vehlen
                myheadways.append(curhd)
            #same as for no modification
            entry_data_for_lane = entry_data_for_lane[:,[1,3]]
            entryspeed, entrytime = interpolate(entry_data_for_lane, interval)
            #compute headways using same interpolation function
            entry_data_for_lane[:,1] = myheadways
            entryhd, unused = interpolate(entry_data_for_lane, interval)
            entryspeed = list(np.divide(entryspeed,entryhd)) #flows = speed / (net) headway
        else:
            entry_data_for_lane = entry_data_for_lane[:,[1,3]]
            entryspeed, entrytime = interpolate(entry_data_for_lane, interval)

        entryspeeds.append(entryspeed)
        entrytimes.append(entrytime)

    for exitlane in exitlanes:
        # filter exit data according to lane number, then take only 2 columns: time and speed
        exit_data_for_lane = exit_data[exit_data[:, -2] == exitlane][:, [1, 3]]
        exitspeed, exittime = interpolate(exit_data_for_lane, interval)
        exitspeeds.append(exitspeed)
        exittimes.append(exittime)

    return entryspeeds, entrytimes, exitspeeds, exittimes


def interpolate(data, interval=1.0):
    # entry/exit data: 2d array with 2 columns: time and speed for a lane
    #second column is the one we act on; not necessarily have to be speed
    # interval: aggregation units. = new timeind / old timeind
    # returns: (aggregated_speed_list, (start_time_of_first_interval, start_time_of_last_interval))

    if not len(data):
        return list(), ()
    if len(np.shape(data)) == 1:
        newdata = np.zeros((len(data),2))
        newdata[:,1] = data
        newdata[:,0] = list(range(len(data)))
        data = newdata
    speeds = list()
    cur_ind = 0
    cur_time = data[0, 0]
    remained = interval
    speed = 0.0
    while cur_ind < len(data) - 1:
        if remained + cur_time < data[cur_ind + 1, 0]:
            speed += data[cur_ind, 1] * remained
            cur_time += remained
            remained = 0.0
        else:
            speed += data[cur_ind, 1] * (data[cur_ind + 1, 0] - cur_time)
            remained -= (data[cur_ind + 1, 0] - cur_time)
            cur_time = data[cur_ind + 1, 0]
            cur_ind += 1
        if remained == 0.0:
            speeds.append(speed / interval)
            remained = interval
            speed = 0.0
    speed += remained * data[-1, 1]
    speeds.append(speed / interval)
    return speeds, (data[0, 0], data[0, 0] + (len(speeds) - 1) * interval)


def getentryflows(meas, entrylanes,  timeind, outtimeind):
    #meas - data in normal format
    #entrylanes - list of laneIDs
    #timeind - discretization (in real time) for data
    #outtimeind - discretization (in real time) for output
    times = {i:[] for i in entrylanes}
    for i in meas.keys():
        curtime, lane = meas[i][0,[1,7]]
        if lane not in entrylanes:
            continue
        times[lane].append(curtime)

    interval = outtimeind / timeind
    entryflows = list()
    entrytimes = list()

    for i in entrylanes:
        times[i].sort()

        curdata = np.zeros((int(times[i][-1] - times[i][0]),2)) #initialize output
        curdata[:,0] = range(int(times[i][0]), int(times[i][-1]))
        firsttime = times[i][0]
        for count, j in enumerate(times[i][:-1]):
            nexttime, curtime = times[i][count+1], j
            curflow = 1/((nexttime - curtime)*timeind)

            curdata[int(curtime - firsttime):int(nexttime - firsttime),1] = curflow
        entryflow, entrytime = interpolate(curdata, interval)
        entryflows.append(entryflow)
        entrytimes.append(entrytime)

    return entryflows, entrytimes


def calculateflows(meas, spacea, timea, agg, lane = None, method = 'area', h = .1):
    #meas = measurements, in usual format (dictionary where keys are vehicle IDs, values are numpy arrays
 	#spacea - reads as ``space A'' (where A is the region where the macroscopic quantities are being calculated).
        #list of lists, each nested list is a length 2 list which ... represents the starting and ending location on road.
        #So if len(spacea) >1 there will be multiple regions on the road which we are tracking e.g. spacea = [[200,400],[800,1000]],
        #calculate the flows in regions 200 to 400 and 800 to 1000 in meas.
 	#timea - reads as ``time A'', should be a list of the times (in the local time of thedata).
        #E.g. timea = [1000,3000] calculate times between 1000 and 3000.
 	#agg - aggregation length, float number which is the length of each aggregation interval.
        #E.g. agg = 300 each measurement of the macroscopic quantities is over 300 time units in the data,
        #so in NGSim where each time is a frameID with length .1s, we are aggregating every 30 seconds.
    #h specifies unit conversion - i.e. if 1 index in data = .1 of units you want, h = .1
        #e.g. ngsim has .1 seconds between measurements, so h = .1 yields units of seconds for time. no conversion for space units
    #area method (from laval paper), or flow method (count flow into space region, calculate space mean speed, get density from flow/speed)
        #area method is better

    #for each space region, value is a list of floats of the value at the correpsonding time interval
    q = [[] for i in spacea]
    k = [[] for i in spacea]

    starttime = [i[0,1] for i in meas.values()]
    starttime = int(min(starttime)) #first time index in data

    spacealist = []
    for i in spacea:
        spacealist.extend(i)
    # spacemin = min(spacealist)
    # spacemax = max(spacealist)
    # timemin = min(timea)
    # timemax = max(timea)

    intervals = []  #tuples of time intervals
    start = timea[0]
    end = timea[1]
    temp1 = start
    temp2 = start + agg
    while temp2 < end:
        intervals.append((temp1, temp2))
        temp1 = temp2
        temp2 += agg
    intervals.append((temp1, end))


    regions = [[([], []) for j in intervals] for i in spacea]
    #regions are indexed by space, then time. values are list of (position traveled, time elapsed) (list of float, list of float)

    flows = [[0 for j in intervals] for i in spacea] #used if method = 'flow', indexed by space, then time, int of how many vehicles enter region
    for vehid in meas:
        alldata = meas[vehid]

        #if lane is given we need to find the segments of data inside the lane
        if lane is not None:
            alldata = alldata[alldata[:,7]==lane] #boolean mask selects data inside lane
            inds = sequential(alldata) #returns indexes where there are jumps
            indlist = []
            for i in range(len(inds)-1):
                indlist.append([inds[i], inds[i+1]])
        else: #otherwise can just use everything
            indlist = [[0,len(alldata)]]

        for i in indlist:
            data = alldata[i[0]:i[1]] #select only current region of data - #sequential data for a single vehicle in correct lane if applicable
            if len(data) == 0:
                continue
#            region_contained = []
#            region_data = {}  # key: tid, sid

            for i in range(len(intervals)):
                start =  int(max(0, intervals[i][0] + starttime - data[0,1])) #indices for slicing data
                end = int(max(0, intervals[i][1] + starttime - data[0,1])) #its ok if end goes over for slicing - if both zero means no data in current interval

                if start == end:
                    continue
                curdata = data[start:end]

                for j in range(len(spacea)):
                    minspace, maxspace = spacea[j][0], spacea[j][1]
                    curspacedata = curdata[np.all([curdata[:,2] > minspace, curdata[:,2] < maxspace], axis = 0)]
                    if len(curspacedata) == 0:
                        continue
                    regions[j][i][0].append(curspacedata[-1,2] - curspacedata[0,2])
                    regions[j][i][1].append((curspacedata[-1,1] - curspacedata[0,1])*h)
                    if method == 'flow':
                        firstpos, lastpos = curdata[0,2], curdata[-1,2]
                        if firstpos < spacea[j][0] and lastpos > spacea[j][0]:
                            flows[j][i] += 1

    if method == 'area':
        for i in range(len(spacea)):
            for j in range(len(intervals)):
                area = (spacea[i][1] - spacea[i][0]) * (intervals[j][1] - intervals[j][0])
                q[i].append(sum(regions[i][j][0]) / area)
                k[i].append(sum(regions[i][j][1]) / area)
    elif method == 'flow':
        for i in range(len(spacea)):
            for j in range(len(intervals)):
                q[i].append(flows[i][j] / (h*(intervals[j][1] - intervals[j][0])))
                try:
                    k[i].append(sum(regions[i][j][0]) / sum(regions[i][j][1]))
                except:
                    k[i].append(0) #division by zero when region is empty

    return q, k


def r_constant(currinfo, frames, T_n, rp, adj = True, h = .1):
	#currinfo - output from makeleadfolinfo_r*
	#frames - [t_n, T_nm1], a list where the first entry is the first simulated time and the second entry is the last simulated time
	# T_n - last time vehicle is observed
	#rp - value for the relaxation, measured in real time (as opposed to discrete time)
	#adj = True - can output needed values to compute adjoint system
	#h = .1 - time discretization

    #given a list of times and gamma constants (rinfo for a specific vehicle = currinfo) as well as frames (t_n and T_nm1 for that specific vehicle) and the relaxation constant (rp). h is the timestep (.1 for NGSim)
    #we will make the relaxation amounts for the vehicle over the length of its trajectory
    #rinfo is precomputed in makeleadfolinfo_r. then during the objective evaluation/simulation, we compute these times.
    #note that we may need to alter the pre computed gammas inside of rinfo; that is because if you switch mutliple lanes in a short time, you may move to what looks like only a marginally shorter headway,
    #but really you are still experiencing the relaxation from the lane change you just took
    if len(currinfo)==0:
        relax = np.zeros(T_n-frames[0]+1)
        return relax, relax #if currinfo is empty we don't have to do anything

    out = np.zeros((T_n-frames[0]+1,1)) #initialize relaxation amount for the time between t_n and T_n
    out2 = np.zeros((T_n-frames[0]+1,1))
    outlen = 1

    maxind = frames[1]-frames[0]+1 #this is the maximum index we are supposed to put values into because the time between T_nm1 and T_n is not simulated. Plus 1 because of the way slices work.
    if rp<h: #if relaxation is too small for some reason
        rp = h #this is the smallest rp can be
#    if rp<h: #if relaxation is smaller than the smallest it can be #deprecated
#        return out, out2 #there will be no relaxation

    mylen = math.ceil(rp/h)-1 #this is how many nonzero entries will be in r each time we have the relaxation constant
    r = np.linspace(1-h/rp,1-h/rp*(mylen),mylen) #here are the relaxation constants. these are determined only by the relaxation constant. this gets multipled by the 'gamma' which is the change in headway immediately after the LC

    for i in range(len(currinfo)): #frames[1]-frames[0]+1 is the length of the simulation; this makes it so it will be all zeros between T_nm1 and T_n
        entry = currinfo[i] #the current entry for the relaxation phenomenon
        curind = entry[0]-frames[0] #current time is entry[0]; we start at frames[0] so this is the current index
        for j in range(outlen):
            if out2[curind,j] == 0:
                if curind+mylen > maxind: #in this case we can't put in the entire r because we will get into the shifted end part (and also possibly get an index out of bounds error)
                    out[curind:maxind,j] = r[0:maxind-curind]
                    out2[curind:maxind,j] = currinfo[i][1]
                else: #this is the normal case
                    out[curind:curind+mylen,j] = r
                    out2[curind:curind+mylen,j] = currinfo[i][1]
                break

        else:
            newout = np.zeros((T_n-frames[0]+1,1))
            newout2 = np.zeros((T_n-frames[0]+1,1))


            if curind+mylen > maxind: #in this case we can't put in the entire r because we will get into the shifted end part (and also possibly get an index out of bounds error)
                newout[curind:maxind,0] = r[0:maxind-curind]
                newout2[curind:maxind,0] = currinfo[i][1]
            else: #this is the normal case
                newout[curind:curind+mylen,0] = r
                newout2[curind:curind+mylen,0] = currinfo[i][1]

            out = np.append(out,newout,axis=1)
            out2 = np.append(out2,newout2,axis=1)
            outlen += 1

    #######calculate relaxation amounts and the part we need for the adjoint calculation #different from the old way
    relax = np.multiply(out,out2)
    relax = np.sum(relax,1)

    if adj:
        outd = -(1/rp)*(out-1) #derivative of out (note that this is technically not the derivative because of the piecewise nature of out/r)
        relaxadj = np.multiply(outd,out2) #once multiplied with out2 (called gamma in paper) it will be the derivative though.
        relaxadj = np.sum(relaxadj,1)
    else:
        relaxadj = relax

    return relax,relaxadj

<|MERGE_RESOLUTION|>--- conflicted
+++ resolved
@@ -93,11 +93,6 @@
     # sort values
     sort_tuple = (dataset[:, col_dict['global_y']], dataset[:, col_dict['lane']], \
             dataset[:, col_dict['frame_id']])
-    # dataset = dataset[np.lexsort(
-    #         (dataset[:, col_dict['global_y']],
-    #         dataset[:, col_dict['lane']], \
-    #         dataset[:, col_dict['frame_id']])
-    #     )]
     dataset = dataset[np.lexsort(sort_tuple)]
 
     # generate lfol/llead/rfol/rlead data
@@ -125,20 +120,39 @@
         columns.append(col)
 
     def convert_to_mem(veh_np, veh_dict):
+        """
+        Generates compressed representation of lane/lead/lfol/rfol/llead/rlead
+        Args:
+            veh_np: np.ndarray. Subset of dataset that only includes a given veh_id
+                Note that the dataset should be sorted in terms of frame_id
+            veh_dict: dict, str -> list or float. Dictionary that includes all
+                information about the vehicle. Keys include: posmem, dt, speedmem, etc.
+                This is updated within the function with lanemem/leadmem/etc.
+        Returns:
+            None
+                
+        """
         colnames = ['lanemem', 'leadmem', 'lfolmem', 'rfolmem', 'lleadmem', 'rleadmem']
         curr_vals = {col: None for col in colnames}
         final_mems = [[] for col in colnames]
+
         for idx in range(veh_np.shape[0]):
             row = veh_np[idx, :]
             for idx, col in enumerate(colnames):
+                # preprocess val
                 val = row[col_dict[col.replace("mem", "")]]
                 if pd.isna(val) or val == 0:
                     val = None
+
+                # if we're just starting or the saved value is different
+                # than the current value, we update the mem
                 if len(final_mems[idx]) == 0 or curr_vals[col] != val:
                     curr_vals[col] = val
                     final_mems[idx].append((val, row[col_dict['frame_id']]))
+        # save to veh_dict
         for idx, col in enumerate(colnames):
             veh_dict[col] = final_mems[idx]
+
     def ema(np_vec, alpha=0.9):
         """
         Returns the exponential moving average of np_vec
@@ -157,32 +171,27 @@
             res.append(curr_val)
         return res
 
-
+    # generate veh_dict with vehicledata objects
     all_veh_dict = {}
     for veh_id in tqdm(np.unique(dataset[:, col_dict['veh_id']]), desc = "generating veh dicts"):
         veh_dict = {}
         veh_np = dataset[dataset[:, col_dict['veh_id']] == veh_id, :]
         pos_mem = ema(veh_np[:, col_dict['local_y']], alpha)
-        veh_dict['pos_mem'] = list(pos_mem)
+        veh_dict['posmem'] = list(pos_mem)
 
         speed_mem = [(pos_mem[i + 1] - pos_mem[i]) / dt for i in range(len(pos_mem) - 1)]
         speed_mem.append(speed_mem[-1])
-        veh_dict['speed_mem'] = speed_mem
-
-        veh_dict['start_time'] = veh_np[:, col_dict['frame_id']].min()
-        veh_dict['end_time'] = veh_np[:, col_dict['frame_id']].max()
-        veh_dict['len'] = veh_np[0, col_dict['veh_len']]
+        veh_dict['speedmem'] = speed_mem
+
+        veh_dict['starttime'] = veh_np[:, col_dict['frame_id']].min()
+        veh_dict['endtime'] = veh_np[:, col_dict['frame_id']].max()
+        veh_dict['vehlen'] = veh_np[0, col_dict['veh_len']]
         veh_dict['dt'] = dt
         veh_dict['vehid'] = veh_id
 
         convert_to_mem(veh_np, veh_dict)
-        all_veh_dict[veh_id] = veh_dict
-<<<<<<< HEAD
+        all_veh_dict[veh_id] = VehicleData(**veh_dict)
     return all_veh_dict
-=======
-
-    return res, all_veh_dict
->>>>>>> 81394bab
 
 class VehicleData:
     def __init__(self, posmem=None, speedmem=None, vehid=None, starttime=None, dt=None, vehlen=None,
