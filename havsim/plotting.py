
"""
where all the plotting functions go

@author: rlk268@cornell.edu
"""

import numpy as np
import copy 
import math
import bisect

import matplotlib.pyplot as plt 
from matplotlib.collections import LineCollection
import matplotlib.animation as animation
from matplotlib import cm
from mpl_toolkits.mplot3d import Axes3D
import pywt #package for wavelet transforms in python 
from matplotlib import cm
from statistics import harmonic_mean #harmonic mean function
from matplotlib.widgets import RectangleSelector
from matplotlib.widgets import PolygonSelector
import matplotlib.transforms as mtransforms

import palettable

from .calibration import helper
from .calibration.opt import r_constant
from .calibration.helper import sequential, indtotimes

def optimalvelocity(s,p):
    V = p[0]*(np.tanh(p[1]*(s)-p[2]-p[4]) - np.tanh(-p[2]))
    return V

def optimalvelocityplot(p):
    s = np.linspace(0,200,2000)
    v = np.zeros(len(s))
    
    for i in range(len(v)): 
        v[i] = optimalvelocity(s[i],p)
    
    plt.figure()
    plt.plot(s,v)
    plt.xlabel('headway (ft)')
    plt.ylabel('speed (ft/s)')
    #plt.savefig('ovm3.png')
    return 

def checksort(vehlist, meas,lane):
    #very simple function plots trajectory in a line, allows you to debug the platoon order 
    fig = plt.figure()
    for i in range(len(vehlist)):
        cur = meas[vehlist[i]]
        cur = cur[cur[:,7]==lane]
        plt.plot(cur[:,1],cur[:,2],picker = 5)
        
    def on_pick(event):
        ax = event.artist.axes
        curind = ax.lines.index(event.artist) #artist index
        plt.title('selected vehicle '+str(vehlist[curind])+' which has order '+str(curind))
        plt.draw()
        
    fig.canvas.callbacks.connect('pick_event',on_pick)
    pass

def optplot(out, meas,sim,followerchain, platoonlist, model, modeladj, modeladjsys, makeleadfolfun, platoonobjfn,args,
            speed = False, newfig = True,clr = ['C0', 'C1'],fulltraj=True, lane = None): #plot platoon in space-time
    #CURRENT DOCUMENTATION 
    #out - results from optimization algorithm
    #meas - measurements in np array, rows are observations
    #sim - simulation in same format as meas. can pass in None and we will get the simulation from out. otherwise we will assume sim is loaded in correctly 
    #
    #in different colors. 
    #followerchain (platooninfo) - dictionary containing information on each vehicle ID
    #platoonlist - input the list of platoons used in the optimization 
    #model
    #modeladj
    #modeladjsys
    #makeleadfolfun
    #platoonobjfn
    #args
    
    
    
    #speed = False - if True will plot the speed instead of position
    #newfig = True - if True will create a new figure, otherwise it will use the current figure 
    #clr = 'C0', assuming Colors = False, clr will control what colors will be used. Default is ['C0','C1'] which are the default matplotlib colors
    #fulltraj = True - assuming Colors = False, if True, will plot the entire trajectory, if False, will plot only the simulation 
    #lane = None - If passed in as a laneID, the parts of trajectories not in the lane ID given will be made opaque 
    
    #this is meant to examine the output from using an optimization algorithm - visualize results and see which vehicles 
    
    
    
    ind = 2
    
    if sim is None: 
        sim = copy.deepcopy(meas)
        sim = helper.obj_helper(out[0],model,modeladj,modeladjsys,meas,sim,followerchain,platoonlist,makeleadfolfun,platoonobjfn,args)
    
    artist2veh = [] #artist2veh takes artist index and converts it to vehicle ID index (for followerlist)
    veh2platoon = [] #takes veh ID index and converts to platoon index (for platoonlist)
    platoonrmse = out[2] #convert platoon index to platoon rmse
    vehrmse = [] #converts veh ID index to rmse for vehicle 

    #vehrmse
    for i in platoonlist: 
        obj = helper.SEobj_pervehicle(meas,sim,followerchain,i) #list of (individual) objective functions. This is needed for next step
        for j in range(len(i)-1): #convert each individual objective to individual rmse
            temp = helper.convert_to_rmse(obj[j],followerchain,[[],i[j+1]])
            vehrmse.append(temp)
    
#    indcounter = np.asarray([],dtype = int64) #keeps track of which artists correspond to which vehicle
    if speed: 
        ind = 3
    if platoonlist != []:
        followerchain = helper.platoononly(followerchain, platoonlist)
    followerlist = list(followerchain.keys()) #list of vehicle ID
    
    for count,i in enumerate(platoonlist): 
        for j in i[1:]:
            veh2platoon.append(count)
        
    
    if newfig:
        fig = plt.figure()
    
    counter = 0 
    for i in followerlist: #iterate over each vehicle
        veh = meas[i]   
        t_nstar, t_n, T_nm1, T_n = followerchain[i][0:4] #note followerchain and platooninfo have same 
        
        if fulltraj: #entire trajectory including pre simulation and shifted end
            start = 0
            end = T_n-t_nstar
        else: #only show trajectory which is simulated 
            start = t_n-t_nstar
            end = T_nm1-t_nstar
        veh = veh[start:end,:]
        x = veh[:,1]
        y = veh[:,ind]
        
        if lane is not None: 
        
            #LCind is a list of indices where the lane the vehicle is in changes. Note that it includes the first and last index. 
            LCind = np.diff(veh[:,7])
            LCind = np.nonzero(LCind)[0]+1
            LCind = list(LCind)
            LCind.insert(0,0); LCind.append(len(veh[:,7])+1)
            
            for j in range(len(LCind)-1):
                kwargs = {}
                if meas[i][LCind[j],7] !=lane:
                    kwargs = {'linestyle':'--','alpha':.4} #dashed line .4 opacity (60% see through)
                plt.plot(x[LCind[j]:LCind[j+1]],y[LCind[j]:LCind[j+1]],clr[0],picker=5, **kwargs)
                artist2veh.append(counter) #artist2veh takes artist index and converts it to vehicle ID index (for followerlist)

                
            
        else: 
            plt.plot(x,y,clr[0])
            artist2veh.append(counter)
        counter += 1
            
    if sim is not None: 
        counter = 0
        for i in followerlist: #iterate over each vehicle
            veh = sim[i]   
            t_nstar, t_n, T_nm1, T_n = followerchain[i][0:4] #note followerchain and platooninfo have same 
            
            if fulltraj: #entire trajectory including pre simulation and shifted end
                start = 0
                end = T_n-t_nstar
            else: #only show trajectory which is simulated 
                start = t_n-t_nstar
                end = T_nm1-t_nstar
            veh = veh[start:end,:]
            x = veh[:,1]
            y = veh[:,ind]
            
            if lane is not None: 
            
                #LCind is a list of indices where the lane the vehicle is in changes. Note that it includes the first and last index. 
                LCind = np.diff(veh[:,7])
                LCind = np.nonzero(LCind)[0]+1
                LCind = list(LCind)
                LCind.insert(0,0); LCind.append(len(veh[:,7]))
                
                for j in range(len(LCind)-1):
                    kwargs = {}
                    if sim[i][LCind[j],7] !=lane:
                        kwargs = {'linestyle':'--','alpha':.4} #dashed line .4 opacity (60% see through)
                    plt.plot(x[LCind[j]:LCind[j+1]],y[LCind[j]:LCind[j+1]],clr[1],picker=5, **kwargs)
                    artist2veh.append(counter)
            else: 
                plt.plot(x,y,clr[1])
                artist2veh.append(counter)
            counter += 1
            
    #        plt.plot(x2,y2)
    #        plt.plot(x3,y3)
    
    
    
        
    plt.xlabel('time (frameID )')
    plt.ylabel('space (ft)')
    if speed: 
        plt.ylabel('speed (ft/s)')
#    plt.show()
#    plt.savefig('platoonspacetime.png')
        
    find_artists = []
    nartists = len(artist2veh)
    halfn = int(nartists/2)
    def on_pick(event):
        nonlocal find_artists
        ax = event.artist.axes
        curind = ax.lines.index(event.artist) #artist index
        
        if event.mouseevent.button ==1: #left click selects vehicle
            #deselect old vehicle 
            for j in find_artists:
                if j < nartists/2: 
                    ax.lines[j].set_color('C0')
                else: 
                    ax.lines[j].set_color('C1')
            
            #select new vehicle
            vehind = artist2veh[curind] #convert from artist to vehicle index
            platoonind = veh2platoon[vehind]
            find_artists = np.asarray(artist2veh)
            find_artists = np.nonzero(find_artists == vehind)[0] #all artist indices which are associated with vehicle 
#            nartists = len(ax.lines)

            for j in find_artists: 
                if j < nartists/2: #part of measurements because in first half
                    ax.lines[j].set_color('C2')
                else:
                    ax.lines[j].set_color('C3')
            plt.title('Vehicle ID '+str(followerlist[vehind])+ ' has RMSE '+str(round(vehrmse[vehind],2))+' in platoon '+str(platoonlist[platoonind])+' with RMSE '+str(round(platoonrmse[platoonind],2)))
            plt.draw()
            
            
        if event.mouseevent.button ==3: #right click selects platoon
#            print(find_artists)
            #deselect old vehicle 
            for j in find_artists:
                if j < nartists/2: 
                    ax.lines[j].set_color('C0')
                else: 
                    ax.lines[j].set_color('C1')
            
            #select new vehicle
            vehind = artist2veh[curind] #convert from artist to vehicle index
            platoonind = veh2platoon[vehind] #get platoonindex 
#            print(platoonind)
            
            platoonindlist = [] #we will get a list of the vehicle indices for all vehicles in the platoon 
            countvehs = 0 #we first find how many vehicles come before the platoon
            for i in range(platoonind):
                countvehs += len(platoonlist[i][1:])
            for i in range(len(platoonlist[platoonind][1:])):
                platoonindlist.append(countvehs+i)
                
            find_artists = [] #now find all artists which are associated with platoon
            for count, i in enumerate(ax.lines): #get artist index
                if artist2veh[count] in platoonindlist: #convert artist index to vehicle index, check if vehicle index is included in platoon, if it is we keep track of it 
                    find_artists.append(count)
                
#            print(find_artists)
            #select new vehicles 
            for j in find_artists: 
                if j < nartists/2: #part of measurements because in first half
                    ax.lines[j].set_color('C2')
                else:
                    ax.lines[j].set_color('C3')
            plt.title('Vehicle ID '+str(followerlist[vehind])+ ' has RMSE '+str(round(vehrmse[vehind],2))+' in platoon '+str(platoonlist[platoonind])+
                      ' with RMSE '+str(round(platoonrmse[platoonind],2)))
            plt.draw()
            
        return
    
    toggle1 = 1
    def key_press(event):
        nonlocal toggle1
        #toggle out of lane trajectories  for all vehicles
        if event.key in ['T','t']:
            first = True
            visbool = None
            ax = event.inaxes #get axes 
#            print(ax)
#            print(ax.lines)
            for i in ax.lines: 
                if i.get_alpha() != None:  #line has alpha then we do something
                    if first:  #for first line, we need to check whether it is currently turned on or off
                        visbool = i.get_visible() #get visibility
                        visbool = not visbool #set visbility to opposite
                        first = False #after doing this check we don't need to do it again 
                    i.set_visible(visbool) #set desired visbility
            plt.draw()
            
        #toggle out of lane trajectories for current selected vehicle/platoon
        if event.key in ['U','u']:
            first = True
            visbool = None
            ax = event.inaxes #get axes 
#            print(ax)
#            print(ax.lines)
            for z in find_artists: 
                i = ax.lines[z]
                if i.get_alpha() != None:  #line has alpha then we do something
                    if first:  #for first line, we need to check whether it is currently turned on or off
                        visbool = i.get_visible() #get visibility
                        visbool = not visbool #set visbility to opposite
                        first = False #after doing this check we don't need to do it again 
                    i.set_visible(visbool) #set desired visbility
            plt.draw()
            
        #toggle between showing sim, meas, and both 
        if event.key in ['Y','y']:
            ax = event.inaxes
            curtoggle = toggle1 % 3
            if curtoggle == 1: 
                for j in range(0,halfn):
                    ax.lines[j].set_visible(0)
                for j in range(halfn,nartists):
                    ax.lines[j].set_visible(1)
            if curtoggle == 2: 
                for j in range(0,halfn):
                    ax.lines[j].set_visible(1)
                for j in range(halfn,nartists):
                    ax.lines[j].set_visible(0)
            if curtoggle == 0: 
                for j in range(nartists):
                    ax.lines[j].set_visible(1)
            toggle1 += 1
            plt.draw()
        
        return
    
    fig.canvas.callbacks.connect('pick_event',on_pick)
    fig.canvas.callbacks.connect('key_press_event',key_press)
    return 

def plotColorLines(X, Y, SPEED, speed_limit):
	axs = plt.gca()
	c = SPEED
	points = np.array([X, Y]).T.reshape(-1, 1, 2)
	segments = np.concatenate([points[:-1], points[1:]], axis=1)
	# if speed_limit:
	# 	norm = plt.Normalize(speed_limit[0], speed_limit[1])
	# else:
	# 	norm = plt.Normalize(c.min(), c.max())
	norm = plt.Normalize(speed_limit[0], speed_limit[1])
	lc = LineCollection(segments, cmap=palettable.colorbrewer.diverging.RdYlGn_4.mpl_colormap, norm=norm)
	# lc = LineCollection(segments, cmap=cm.get_cmap('RdYlBu'), norm=norm)
	lc.set_array(c)
	lc.set_linewidth(1)
	line = axs.add_collection(lc)
	return line


def platoonplot(meas, sim, followerchain, platoon=[], newfig=True, clr=['C0', 'C1'],
                fulltraj=True, lane=None, opacity=.4, colorCode=True, speed_limit=[]):  # plot platoon in space-time
	# CURRENT DOCUMENTATION 11/11
	# meas - measurements in np array, rows are observations
	# sim - simulation in same format as meas. can pass in None and only meas will be shown, or can pass in the data and they will be plotted together
	# in different colors. 
	# followerchain (platooninfo) - dictionary containing information on each vehicle ID
	# platoon - default is [], in which case all keys of followerchain are plotted. If passed in as a platoon (list of vehicle ID as [1:] so first entry not included)
	# only those vehicles will be plotted. 

	# newfig = True - if True will create a new figure, otherwise it will use the current figure 
	# clr = 'C0', assuming Colors = False, clr will control what colors will be used. Default is ['C0','C1'] which are the default matplotlib colors
    #this is used is sim is not None and colorcode = False
	# fulltraj = True controls how much of each trajectory to plot
    
	# lane = None - If passed in as a laneID, the parts of trajectories not in the lane ID given will be made opaque 
    # colorcode = True - if colorcode is True, sim must be None, and we will plot the trajectories
    #colorcoded based on their speeds. It looks nice!
    #speed_limit = [] - only used when colorcode is True, if empty we will find the minimum and maximum speeds
    #and colorcode based on those speeds. Otherwise you can specify the min/max, and anything below/above
    #those limits will be colorcoded according to the limits
    
	# plots a platoon of vehicles in space-time plot. 
    #features - can click on vehicles to display their IDs. Can compare meas and sim when colorcode is False. 
    #can specify a lane, and make trajectories outside of that lane opaque. 
    #can colorcode trajectories based on their speeds to easily see shockwaves and other structures. 


	c = None

	ind = 2
	artist2veh = []

	indcounter = np.asarray([], dtype=np.int64)  # keeps track of which artists correspond to which vehicle

	if platoon != []:
		followerchain = helper.platoononly(followerchain, platoon)
	followerlist = followerchain.keys()  # list of vehicle ID

	if newfig:
		fig = plt.figure()

#	# this is all deprecated now 
#	if Colors:  # these colors are pretty ugly imo 
#		for i in followerlist:  # iterate over each vehicle
#			veh = meas[i]
#			t_nstar, t_n, T_nm1, T_n = followerchain[i][0:4]
#			#        t_n = int(followerchain[i][1])
#			#        T_nm1 = int(followerchain[i][2])
#			#        T_n = int(followerchain[i][3])
#			x1 = range(t_nstar, t_n)  # vehicle has leader during this time so we will color it differently in plots 
#			x2 = range(t_n, T_nm1 + 1)  # this is the portion of the trajectory that will be shifted during calibration 
#			x3 = range(T_nm1 + 1, T_n + 1)
#
#			y1 = veh[0:t_n - t_nstar, ind]
#			y2 = veh[t_n - t_nstar:T_nm1 - t_nstar + 1:, ind]
#			y3 = veh[T_nm1 - t_nstar + 1:T_n - t_nstar + 1, ind]
#
#			plt.plot(x1, y1, 'k', x2, y2, 'b', x3, y3, 'r')
#	#        plt.plot(x2,y2)
#	#        plt.plot(x3,y3)

	if True:
		# fig, axs = plt.subplots(1, 1, sharex=True, sharey=True)

		counter = 0

		mymin = 1e10
		mymax = 0
		for i in followerlist:
		    curmin = min(meas[i][:,3])
		    curmax = max(meas[i][:,3])
		    if mymin > curmin:
		        mymin = curmin
		    if mymax < curmax:
		        mymax = curmax

		if not speed_limit:
			speed_limit = [mymin, mymax]

		for i in followerlist:  # iterate over each vehicle
			veh = meas[i]
			t_nstar, t_n, T_nm1, T_n = followerchain[i][0:4]  # note followerchain and platooninfo have same 

			if fulltraj:  # entire trajectory including pre simulation and shifted end
				start = 0
				end = T_n - t_nstar
			else:  # only show trajectory which is simulated 
				start = t_n - t_nstar
				end = T_nm1 - t_nstar
			veh = veh[start:end, :]
			x = veh[:, 1]
			y = veh[:, ind]
			speed_list = veh[:, 3]

			if lane is not None:

				# LCind is a list of indices where the lane the vehicle is in changes. Note that it includes the first and last index. 
				LCind = np.diff(veh[:, 7])
				LCind = np.nonzero(LCind)[0] + 1
				LCind = list(LCind)
				LCind.insert(0, 0);
				LCind.append(len(veh[:, 7]) + 1)

				for j in range(len(LCind) - 1):
					kwargs = {}
					if meas[i][LCind[j], 7] != lane:
						kwargs = {'linestyle': '--', 'alpha': opacity}  # dashed line .4 opacity (60% see through)
						plt.plot(x[LCind[j]:LCind[j+1]],y[LCind[j]:LCind[j+1]],clr[0], **kwargs)
					else:

						X = x[LCind[j]:LCind[j + 1]]
						Y = y[LCind[j]:LCind[j + 1]]
						SPEED = speed_list[LCind[j]:LCind[j + 1]]
						if colorCode:
							# axs = plt.gca()
							# c = Y
							# points = np.array([X, Y]).T.reshape(-1, 1, 2)
							# segments = np.concatenate([points[:-1], points[1:]], axis=1)
							# norm = plt.Normalize(c.min(), c.max())
							# lc = LineCollection(segments, cmap=cm.get_cmap('RdYlBu'), norm=norm)
							# lc.set_array(c)
							# lc.set_linewidth(1)
							# line = axs.add_collection(lc)

							line = plotColorLines(X, Y, SPEED, speed_limit=speed_limit)

							# axs.set_xlim(X.min(), X.max())
							# axs.set_ylim(min(Y), max(Y))
						else:
							plt.plot(x[LCind[j]:LCind[j + 1]], y[LCind[j]:LCind[j + 1]], clr[0], picker=5, **kwargs)
							artist2veh.append(counter)

						indcounter = np.append(indcounter, counter)




			# else:

				# plt.plot(x,y,clr[0])
				# if colorCode:
				# 	line = plotColorLines()

				# else:
				# 	plt.plot(x, y, clr[0], picker=5)
				# 	artist2veh.append(counter)
			counter += 1

		# plt.show()

		if sim is not None:
			counter = 0
			for i in followerlist:  # iterate over each vehicle
				veh = sim[i]
				t_nstar, t_n, T_nm1, T_n = followerchain[i][0:4]  # note followerchain and platooninfo have same 

				if fulltraj:  # entire trajectory including pre simulation and shifted end
					start = 0
					end = T_n - t_nstar
				else:  # only show trajectory which is simulated 
					start = t_n - t_nstar
					end = T_nm1 - t_nstar
				veh = veh[start:end, :]
				x = veh[:, 1]
				y = veh[:, ind]

				if lane is not None:

					# LCind is a list of indices where the lane the vehicle is in changes. Note that it includes the first and last index. 
					LCind = np.diff(veh[:, 7])
					LCind = np.nonzero(LCind)[0] + 1
					LCind = list(LCind)
					LCind.insert(0, 0);
					LCind.append(len(veh[:, 7]))

					for j in range(len(LCind) - 1):
						kwargs = {}
						if sim[i][LCind[j], 7] != lane:
							kwargs = {'linestyle': '--', 'alpha': .4}  # dashed line .4 opacity (60% see through)
						plt.plot(x[LCind[j]:LCind[j + 1]], y[LCind[j]:LCind[j + 1]], clr[1], **kwargs)
						artist2veh.append(counter)
				else:
					plt.plot(x, y, clr[1])
					artist2veh.append(counter)
				counter += 1

		find_artists = []
		nartists = len(artist2veh)
		halfn = int(nartists / 2)

		def on_pick(event):
			nonlocal find_artists
			ax = event.artist.axes
			curind = ax.lines.index(event.artist)  # artist index

			if event.mouseevent.button == 1:  # left click selects vehicle
				# deselect old vehicle
				for j in find_artists:
					ax.lines[j].set_color('C0')

				# select new vehicle
				vehind = artist2veh[curind]  # convert from artist to vehicle index
				find_artists = np.asarray(artist2veh)
				find_artists = np.nonzero(find_artists == vehind)[
					0]  # all artist indices which are associated with vehicle
				#            nartists = len(ax.lines)

				for j in find_artists:
					ax.lines[j].set_color('C1')
				plt.title('Vehicle ID ' + str(list(followerlist)[vehind]))
				plt.draw()

			if event.mouseevent.button == 3:  # right click selects platoon
				#            print(find_artists)
				# deselect old vehicle
				for j in find_artists:
					ax.lines[j].set_color('C0')
			plt.draw()
			# recolor the selected artist and all other artists associated with the vehicle ID so you can see what line you clicked on
			# change the title to say what vehicle you selected.

		fig.canvas.callbacks.connect('pick_event', on_pick)

	#        plt.plot(x2,y2)
	#        plt.plot(x3,y3)

	axs = plt.gca()

	plt.xlabel('time (frameID )')
	plt.ylabel('space (ft)')
#	if speed:
#		plt.ylabel('speed (ft/s)')

	if colorCode:
		fig.colorbar(line, ax=axs)


	axs.autoscale(axis='x')

	# if speed_limit:
	# 	axs.autoscale(axis='x')
	# 	axs.set_ylim(speed_limit[0], speed_limit[1])
	# else:
	# 	axs.autoscale()
	# modified

#	plt.savefig('platoonspacetime.png')
#	plt.show()
	return



# def calculateflows(meas, spacea, timea, agg):
# 	q = [[] for i in spacea]
# 	k = [[] for i in spacea]
#     #ronan modification - calculate minimum and maximum space, minimum and maximum time
# #spacealist = []
# #for i in spacea:
# #    spacealist.extend(i)
# #spacemin = min(spacealist)
# #spacemax = max(spacealist)
# #timemin = min(timea)
# #timemax = max(timea)
#
# 	intervals = []
# 	start = timea[0]
# 	end = timea[1]
# 	temp1 = start
# 	temp2 = start+agg
# 	while temp2 < end:
# 		intervals.append((temp1, temp2))
# 		temp1 = temp2
# 		temp2 += agg
# 	intervals.append((temp1, end))
#
#
# 	# ([time frame], [space])
# 	regions = [[([],[]) for j in intervals] for i in spacea]
#
# 	for id in meas:
# 		data = meas[id]
#         #ronan modification  - prune data so we don't have to look over as many datapoints
# #data = data[np.all([data[:,1] < timemax, data[:,1]>timemin], axis=0)]
# #data = data[np.all([data[:,2] < spacemax, data[:,2]>spacemin], axis=0)]
#
# 		region_contained = []
# 		region_data = {}  # key: tid, sid
# 		for i in data:
# 			t = i[1]
# 			s = i[2]
# 			t_id = -1
# 			s_id = -1
#
# 			for j in range(len(intervals)):
# 				if t<=intervals[j][1] and t>=intervals[j][0]:
# 					t_id = j
# 					break
# 			for j in range(len(spacea)):
# 				if s<=spacea[j][1] and s>=spacea[j][0]:
# 					s_id = j
# 					break
# 			if t_id == -1 or s_id == -1:
# 				continue
# 			id_key = str(t_id)+" "+str(s_id)
# 			if id_key not in region_data:
# 				# in t, in s, out t, out s
# 				region_data[id_key] = [t,s,-1,-1]
# 			else:
# 				region_data[id_key][2] = t
# 				region_data[id_key][3] = s
# 		for i in region_data:
# 			t_id, s_id = i.split(" ")
# 			t_id = int(t_id)
# 			s_id = int(s_id)
#
#
# 			regions[s_id][t_id][0].append(region_data[i][2]-region_data[i][0])
# 			regions[s_id][t_id][1].append(region_data[i][3] - region_data[i][1])
#
# 	for i in range(len(regions)):
# 		for j in range(len(regions[0])):
# 			area = (spacea[i][1]-spacea[i][0]) * (intervals[j][1]-intervals[j][0])
# 			q[i].append(sum(regions[i][j][1])/area)
# 			k[i].append(sum(regions[i][j][0])/area)
# 	return q, k


def calculateflows(meas, spacea, timea, agg):
	q = [[] for i in spacea]
	k = [[] for i in spacea]
    
	spacealist = []
	for i in spacea:
	   spacealist.extend(i)
	spacemin = min(spacealist)
	spacemax = max(spacealist)
	timemin = min(timea)
	timemax = max(timea)

	intervals = []
	start = timea[0]
	end = timea[1]
	temp1 = start
	temp2 = start+agg
	while temp2 < end:
		intervals.append((temp1, temp2))
		temp1 = temp2
		temp2 += agg
	intervals.append((temp1, end))


	# ([time frame], [space])
	regions = [[([],[]) for j in intervals] for i in spacea]

	for id in meas:
		data = meas[id]
        
		data = data[np.all([data[:,1] < timemax, data[:,1]>timemin], axis=0)]
		data = data[np.all([data[:,2] < spacemax, data[:,2]>spacemin], axis=0)]

		region_contained = []
		region_data = {}  # key: tid, sid

		for i in range(len(intervals)):
			start = intervals[i][0]-data[0][1]
			end = intervals[i][1]-data[0][1]

			start = int(start)
			end = int(end)

			dataInterval = data[start:end]
			spaceInterval = [j[2] for j in dataInterval]

			for j in range(len(spacea)):
				start = bisect.bisect_left(spaceInterval, spacea[j][0])
				end = bisect.bisect_left(spaceInterval, spacea[j][1])
				regions[j][i][0].append(data[end][1]-data[start][1])
				regions[j][i][1].append(data[end][2]-data[start][2])


	for i in range(len(regions)):
		for j in range(len(regions[0])):
			area = (spacea[i][1]-spacea[i][0]) * (intervals[j][1]-intervals[j][0])
			q[i].append(sum(regions[i][j][1])/area)
			k[i].append(sum(regions[i][j][0])/area)
	return q, k


def plotflows(meas, spacea, timea, agg, type = 'FD', FDagg= None):
	"""
	aggregates microscopic data into macroscopic quantities based on Edie's generalized ... definitions of traffic variables
	meas = measurements, in usual format (dictionary where keys are vehicle IDs, values ... are numpy arrays)
	spacea = reads as ``space A'' (where A is the region where the macroscopic quantities ... are being calculated). 
    list of lists, each nested list is a length 2 list which ... represents the starting and ending location on road. So if len(spacea) >1 there ... will be multiple regions on the road which we are tracking
	e.g. spacea = [[200,400],[800,1000]], calculate the flows in regions 200 to 400 and ... 800 to 1000 in meas.
	timea = reads as ``time A'', should be a list of the times (in the local time of the ... data). E.g. timea = [1000,3000] calculate times between 1000 and 3000.
	agg = aggregation length, float number which is the length of each aggregation ... interval. E.g. agg = 300 each measurement of the macroscopic quantities is over ... 300 time units in the data, so in NGSim where each time is a frameID with length ... .1s, we are aggregating every 30 seconds.
	type = `FD', if type is `FD', plot data in flow-density plane. Otherwise, plot in ... flow-time plane.
	FDagg = None - If FDagg is None and len(spacea) > 1, aggregate q and k measurements ... together. Otherwise if FDagg is an int, only show the q and k measurements for the ... corresponding spacea[int]
	`"""
	intervals = []
	start = timea[0]
	end = timea[1]
	temp1 = start
	temp2 = start + agg
	while temp2 < end:
		intervals.append((temp1, temp2))
		temp1 = temp2
		temp2 += agg
	intervals.append((temp1, end))

	q, k = calculateflows(meas, spacea, timea, agg)
	time_sequence = []
	time_sequence_for_line = []

	if len(q)>1 and FDagg != None:
		q = [q[FDagg]]
		k = [k[FDagg]]


	for i in range(len(q)):
		for j in range(len(intervals)):
			time_sequence.append(intervals[j][0])

	for i in range(len(intervals)):
		time_sequence_for_line.append(intervals[i][0])
	unzipped_q = []
	for i in q:
		unzipped_q += i
	unzipped_k = []
	for i in k:
		unzipped_k += i

	if type == 'FD':
		plt.scatter(unzipped_k, unzipped_q, c=time_sequence, cmap=cm.get_cmap('viridis'))
		plt.colorbar()
		plt.xlabel("density")
		plt.ylabel("flow")
		plt.show()

	elif type == 'line':
		for i in range(len(spacea)):
			plt.plot(time_sequence_for_line, q[i])
		print(q)
		plt.xlabel("time")
		plt.ylabel("flow")
		plt.show()

	return




def plotdist(meas1,sim1,platooninfo1, my_id, fulltraj = False, delay = 0 ,h=.1):
    #this is just for a single vehicle
    #this function plots the distance for measurement and simulation, given platooninfo
    #can do either the whole trajectory or just the simulated part
    #will use the current figure so if you want it in its own figure need to initialize a figure beforehand
    #can do either delay or no delay 
    meas = meas1[my_id]
    sim = sim1[my_id]
    platooninfo = platooninfo1[my_id]
    
    if not fulltraj: 
        t_nstar, t_n, T_nm1, T_n = platooninfo[0:4]
        if delay != 0:
            offset = math.ceil(delay/h)
            offsetend = math.floor(delay/h)
            if T_nm1 + offsetend >= T_n: 
                end = T_n 
            else: 
                end = T_nm1 + offsetend
            start = t_n+offset
        else: 
            start = t_n
            end = T_nm1 
        meas = meas[start-t_nstar:end-t_nstar+1,:]
        sim = sim[start-t_nstar:end-t_nstar+1,:]
    
#    plt.figure()
    plt.xlabel('time (.1 seconds)')
    plt.ylabel('space (feet)')
    plt.plot(meas[:,1],meas[:,2],'k',sim[:,1],sim[:,2],'r')
    plt.legend(['Measurements', 'Simulation after calibration'])
    plt.title('Space-Time plot for vehicle '+str(my_id))
    
    return 

def plotspeed(meas1,sim1,platooninfo1, my_id, fulltraj = False, delay = 0, h = .1,newfig = True):
    #this is just for a single vehicle
    #this function plots the distance for measurement and simulation, given platooninfo
    #can do either the whole trajectory or just the simulated part
    #can do either delay or no delay 
    meas = meas1[my_id]
    sim = sim1[my_id]
    platooninfo = platooninfo1[my_id]
    
    if not fulltraj: 
        t_nstar, t_n, T_nm1, T_n = platooninfo[0:4]
        if delay != 0:
            offset = math.ceil(delay/h)
            offsetend = math.floor(delay/h)
            if T_nm1 + offsetend >= T_n: 
                end = T_n 
            else: 
                end = T_nm1 + offsetend
            start = t_n+offset
        else: 
            start = t_n
            end = T_nm1 
        meas = meas[start-t_nstar:end-t_nstar+1,:]
        sim = sim[start-t_nstar:end-t_nstar+1,:]
    
    if newfig:
        plt.figure()
    plt.xlabel('time (.1 seconds)')
    plt.ylabel('speed (feet/second)')
    plt.plot(meas[:,1],meas[:,3],'k',sim[:,1],sim[:,3],'r')
    plt.legend(['Measurements', 'Simulation after calibration'])
    plt.title('Speed-Time plot for vehicle '+str(my_id))
    
    return 
    

#note: velocity headway plots need some tweaking where we pass in rinfo in addition to rp (because of the new strategy for dealing with the estimation of r constants if we recompute rinfo as is currently done
    #we are going to get something which is slightly different from what we should get 
    #this is only an issue if you have effective_headway = True
def plotvhd(meas,sim,platooninfo,my_id,show_sim = True,show_meas=True,effective_headway = False,rp=None,h=.1,datalen=9,end=None, delay=0, newfig = True):
    #plot in the velocity headway plane. 
    #would like to make this so that you can pass in rinfo and it will automatically not connect the lines between before/after the lane changes so you don't get the annoying horizontal lines 
    #in the plot (which occur because of lane changing)
    #note that in ``paperplots.py'' we have written some scripts that do this for the paper plots, in the first 3 sections of code
    if effective_headway:
        leadinfo,folinfo,rinfo = helper.makeleadfolinfo_r3([[],my_id],platooninfo,meas)
    else:
        leadinfo,folinfo,rinfo = helper.makeleadfolinfo([[],my_id],platooninfo,meas)
        
    t_nstar,t_n,T_nm1,T_n = platooninfo[my_id][0:4]
    
    if delay != 0:
        offset = math.ceil(delay/h)
        start = t_n+offset
    else: 
        start = t_n
    
    if end== None: 
        end = T_nm1
    frames = [t_n,T_nm1]
    lead = np.zeros((T_n+1-t_n,datalen)) #initialize the lead vehicle trajectory 
    for j in leadinfo[0]:
        curleadid = j[0] #current leader ID 
        leadt_nstar = int(sim[curleadid][0,1]) #t_nstar for the current lead, put into int 
        lead[j[1]-t_n:j[2]+1-t_n,:] = sim[curleadid][j[1]-leadt_nstar:j[2]+1-leadt_nstar,:] #get the lead trajectory from simulation 
            
    truelead = np.zeros((T_n+1-t_n,datalen)) #initialize the lead vehicle trajectory 
    for j in leadinfo[0]:
        curleadid = j[0] #current leader ID 
        leadt_nstar = int(sim[curleadid][0,1]) #t_nstar for the current lead, put into int 
        truelead[j[1]-t_n:j[2]+1-t_n,:] = meas[curleadid][j[1]-leadt_nstar:j[2]+1-leadt_nstar,:] #get the lead trajectory from simulation 
            
    relax,unused = r_constant(rinfo[0],frames,T_n,rp,False,h) #get the relaxation amounts for the current vehicle; these depend on the parameter curp[-1] only. 
    
    
    headway =  lead[start-t_n:,2]-sim[my_id][start-t_nstar:,2]-lead[start-t_n:,6]+relax[start-t_n:]
    trueheadway = truelead[start-t_n:,2]-meas[my_id][start-t_nstar:,2]-truelead[start-t_n:,6]+relax[start-t_n:]
    ####plotting
    if newfig:
        plt.figure()
    plt.xlabel('space headway (ft)')
    plt.ylabel('speed (ft/s)')
    plt.title('space-headway for vehicle '+str(my_id))
    
    if show_sim: 
        plt.plot(headway[:end+1-start],sim[my_id][start-t_nstar:end+1-t_nstar,3])
#    elif show_sim and not fulltraj: 
#        plt.plot(headway[:T_nm1+1-t_n],sim[my_id][t_n-t_nstar:T_nm1+1-t_nstar,3]) #bug here
    
    if show_meas: 
        plt.plot(trueheadway[:end+1-start],meas[my_id][start-t_nstar:end+1-t_nstar,3])
#    elif show_meas and not fulltraj:
#        plt.plot(trueheadway[:T_nm1+1-t_n],meas[my_id][t_n-t_nstar:T_nm1+1-t_nstar,3])

    if show_meas and show_sim:
        plt.legend(['Simulation','Measurements'])
    
    return

    

def animatevhd(meas,sim,platooninfo,my_id,lentail=20,show_sim = True,show_meas=True,effective_headway = False,rp=None,h=.1,datalen=9, end = None, delay=0):
    
    #my_id - id of the vehicle to plot 
    #lentail = 20 - number of observations to show in the past 
    #show_sim  = True - whether or not to show sim
    #show_meas = True - whether or not to show meas
    #effective_headway = False - if True, computes the relaxation amounts using rp, and then uses the headway + relaxation amount to plot instead of just the headway
    #rp = None - effective headway is true, rp is a float which is the parameter for the relaxation amount 
    #h = .1 - data discretization
    #datalen = 9
    #end = None - last time to show animation 
    #delay = 0 - gets starting time for newell model 
    
    
    
    t_nstar,t_n,T_nm1,T_n = platooninfo[my_id][0:4]
    if delay != 0:
        offset = math.ceil(delay/h)
        start = t_n+offset
    else: 
        start = t_n
        
    #animation in the velocity headway plane
    if effective_headway:
        leadinfo,folinfo,rinfo = helper.makeleadfolinfo_r3([[],my_id],platooninfo,meas,use_merge_constant = True)
    else:
        leadinfo,folinfo,rinfo = helper.makeleadfolinfo([[],my_id],platooninfo,meas)
        
    if end == None: 
        end = T_nm1
    frames = [t_n,T_nm1]
    relax,unused = r_constant(rinfo[0],frames,T_n,rp,False,h) #get the relaxation amounts for the current vehicle; these depend on the parameter curp[-1] only. 
    
    if sim is not None: 
        lead = np.zeros((T_n+1-t_n,datalen)) #initialize the lead vehicle trajectory 
        for j in leadinfo[0]:
            curleadid = j[0] #current leader ID 
            leadt_nstar = int(sim[curleadid][0,1]) #t_nstar for the current lead, put into int 
            lead[j[1]-t_n:j[2]+1-t_n,:] = sim[curleadid][j[1]-leadt_nstar:j[2]+1-leadt_nstar,:] #get the lead trajectory from simulation 
        headway =  lead[start-t_n:,2]-sim[my_id][start-t_nstar:,2]-lead[start-t_n:,6]+relax[start-t_n:]
            
    
    truelead = np.zeros((T_n+1-t_n,datalen)) #initialize the lead vehicle trajectory 
    for j in leadinfo[0]:
        curleadid = j[0] #current leader ID 
        leadt_nstar = int(meas[curleadid][0,1]) #t_nstar for the current lead, put into int 
        truelead[j[1]-t_n:j[2]+1-t_n,:] = meas[curleadid][j[1]-leadt_nstar:j[2]+1-leadt_nstar,:] #get the lead trajectory from simulation 
    trueheadway = truelead[start-t_n:,2]-meas[my_id][start-t_nstar:,2]-truelead[start-t_n:,6]+relax[start-t_n:]
    ####plotting
    fig = plt.figure()
    plt.xlabel('space headway (ft)')
    plt.ylabel('speed (ft/s)')
    plt.title('space-headway for vehicle '+str(my_id))
    
    ims = []
    
    
    
    if show_sim and show_meas:
        for i in range(len(headway)-lentail-(T_n-end)):
            t_n = start
            im = plt.plot(headway[i:i+lentail],sim[my_id][t_n-t_nstar+i:t_n-t_nstar+i+lentail,3],'C0',trueheadway[i:i+lentail],meas[my_id][t_n-t_nstar+i:t_n-t_nstar+i+lentail,3],'C1',headway[i+lentail],sim[my_id][t_n-t_nstar+i+lentail,3],'ko',trueheadway[i+lentail],meas[my_id][t_n-t_nstar+i+lentail,3],'ko')
            ims.append(im)
#        plt.legend(['Simulation','Measurements']) #for some reason this makes things very slow 
            
    elif show_sim: 
        for i in range(len(headway)-lentail-(T_n-end)):
            t_n = start
            im = plt.plot(headway[i:i+lentail],sim[my_id][t_n-t_nstar+i:t_n-t_nstar+i+lentail,3],'C0',headway[i+lentail],sim[my_id][t_n-t_nstar+i+lentail,3],'ko')
            ims.append(im)
    elif show_meas: 
        for i in range(len(trueheadway)-lentail-(T_n-end)):
            t_n = start
            im = plt.plot(trueheadway[i:i+lentail],meas[my_id][t_n-t_nstar+i:t_n-t_nstar+i+lentail,3],'C0',trueheadway[i+lentail],meas[my_id][t_n-t_nstar+i+lentail,3],'ko')
            ims.append(im)
        
    im_ani = animation.ArtistAnimation(fig,ims,interval=0)
    
    return im_ani

def animatevhd_list(meas, sim, platooninfo, my_id, lentail=20, show_sim=True, show_meas=True, effective_headway=False,
                    rp=None, h=.1, datalen=9, start=None, end=None, delay=0):
	# my_id - id of the vehicle to plot
	# lentail = 20 - number of observations to show in the past
	# show_sim  = True - whether or not to show sim
	# show_meas = True - whether or not to show meas
	# effective_headway = False - if True, computes the relaxation amounts using rp, and then uses the headway + relaxation amount to plot instead of just the headway
	# rp = None - effective headway is true, rp is a float which is the parameter for the relaxation amount
	# h = .1 - data discretization
	# datalen = 9
	# end = None - last time to show animation
	# delay = 0 - gets starting time for newell model
	fig = plt.figure()
	plt.xlabel('space headway (ft)')
	plt.ylabel('speed (ft/s)')
	plt.title('space-headway for vehicle ' + " ".join(list(map(str, (my_id)))))
	line_data = {}
	id2Line = {}
	# 0: tnstar, 1: tn, 2: t
	for id in my_id:

		t_nstar, t_n, T_nm1, T_n = platooninfo[id][0:4]
		if not start:
			if delay != 0:
				offset = math.ceil(delay / h)
				start = t_n + offset
			else:
				start = t_n

		# animation in the velocity headway plane
		if effective_headway:
			leadinfo, folinfo, rinfo = helper.makeleadfolinfo_r3([[], id], platooninfo, meas)
		else:
			leadinfo, folinfo, rinfo = helper.makeleadfolinfo([[], id], platooninfo, meas)

		if end == None:
			end = T_nm1
		frames = [t_n, T_nm1]
		relax, unused = r_constant(rinfo[0], frames, T_n, rp, False,
		                           h)  # get the relaxation amounts for the current vehicle; these depend on the parameter curp[-1] only.

		truelead = np.zeros((T_n + 1 - t_n, datalen))  # initialize the lead vehicle trajectory
		if sim is not None:
			lead = np.zeros((T_n + 1 - t_n, datalen))  # initialize the lead vehicle trajectory
			for j in leadinfo[0]:
				curleadid = j[0]  # current leader ID
				leadt_nstar = int(sim[curleadid][0, 1])  # t_nstar for the current lead, put into int
				lead[j[1] - t_n:j[2] + 1 - t_n, :] = sim[curleadid][j[1] - leadt_nstar:j[2] + 1 - leadt_nstar,
				                                     :]  # get the lead trajectory from simulation
			headway = lead[start - t_n:, 2] - sim[id][start - t_nstar:, 2] - lead[start - t_n:, 6] + relax[start - t_n:]
			for j in leadinfo[0]:
				curleadid = j[0]  # current leader ID
				leadt_nstar = int(meas[curleadid][0, 1])  # t_nstar for the current lead, put into int
				truelead[j[1] - t_n:j[2] + 1 - t_n, :] = meas[curleadid][j[1] - leadt_nstar:j[2] + 1 - leadt_nstar,
				                                         :]  # get the lead trajectory from simulation
			trueheadway = truelead[start - t_n:, 2] - meas[id][start - t_nstar:, 2] - truelead[start - t_n:, 6] + relax[
			                                                                                                      start - t_n:]
			index = start - t_n
			for i in range(len(headway) - lentail - (T_n - end)):
				line1 = (headway[i:i + lentail], sim[id][t_n - t_nstar + i:t_n - t_nstar + i + lentail, 3])
				line2 = (trueheadway[i:i + lentail], meas[id][t_n - t_nstar + i:t_n - t_nstar + i + lentail, 3])
				line3 = (headway[i + lentail], sim[id][t_n - t_nstar + i + lentail, 3])
				line4 = (trueheadway[i + lentail], meas[id][t_n - t_nstar + i + lentail, 3])
				if i + index in line_data.keys():
					line_data[i + index].append((line1, line2, line3, line4, id))
				else:
					line_data[i + index] = [(line1, line2, line3, line4, id)]
		else:
			lead = np.zeros((T_n + 1 - t_n, datalen))  # initialize the lead vehicle trajectory
			for j in leadinfo[0]:
				curleadid = j[0]  # current leader ID
				leadt_nstar = int(meas[curleadid][0, 1])  # t_nstar for the current lead, put into int
				truelead[j[1] - t_n:j[2] + 1 - t_n, :] = meas[curleadid][j[1] - leadt_nstar:j[2] + 1 - leadt_nstar,
				                                         :]  # get the lead trajectory from simulation
			trueheadway = truelead[start - t_n:, 2] - meas[id][start - t_nstar:, 2] - truelead[start - t_n:, 6] + relax[
			                                                                                                      start - t_n:]
			index = start - t_n
			for i in range(len(trueheadway) - lentail - (T_n - end)):
				# line1 = (headway[i:i + lentail], sim[id][t_n - t_nstar + i:t_n - t_nstar + i + lentail, 3])
				line1 = None
				line2 = (trueheadway[i:i + lentail], meas[id][t_n - t_nstar + i:t_n - t_nstar + i + lentail, 3])
				# line3 = (headway[i + lentail], sim[id][t_n - t_nstar + i + lentail, 3])
				line3 = None
				line4 = (trueheadway[i + lentail], meas[id][t_n - t_nstar + i + lentail, 3])
				if i + index in line_data.keys():
					line_data[i + index].append((line1, line2, line3, line4, id))
				else:
					line_data[i + index] = [(line1, line2, line3, line4, id)]


		truelead = np.zeros((T_n + 1 - t_n, datalen))  # initialize the lead vehicle trajectory
		for j in leadinfo[0]:
			curleadid = j[0]  # current leader ID
			leadt_nstar = int(meas[curleadid][0, 1])  # t_nstar for the current lead, put into int
			truelead[j[1] - t_n:j[2] + 1 - t_n, :] = meas[curleadid][j[1] - leadt_nstar:j[2] + 1 - leadt_nstar,
			                                         :]  # get the lead trajectory from simulation
		trueheadway = truelead[start - t_n:, 2] - meas[id][start - t_nstar:, 2] - truelead[start - t_n:, 6] + relax[
		                                                                                                      start - t_n:]
	####plotting

	ims = []

	# if show_sim and show_meas:
	#     for i in range(len(headway) - lentail - (T_n - end)):
	#         t_n = start
	#         im = plt.plot(headway[i:i + lentail], sim[id][t_n - t_nstar + i:t_n - t_nstar + i + lentail, 3], 'C0',
	#                       trueheadway[i:i + lentail], meas[id][t_n - t_nstar + i:t_n - t_nstar + i + lentail, 3],
	#                       'C1', headway[i + lentail], sim[id][t_n - t_nstar + i + lentail, 3], 'ko',
	#                       trueheadway[i + lentail], meas[id][t_n - t_nstar + i + lentail, 3], 'ko')
	#         ims.append(im)
	# #        plt.legend(['Simulation','Measurements']) #for some reason this makes things very slow
	#
	# elif show_sim:
	#     for i in range(len(headway) - lentail - (T_n - end)):
	#         t_n = start
	#         im = plt.plot(headway[i:i + lentail], sim[id][t_n - t_nstar + i:t_n - t_nstar + i + lentail, 3], 'C0',
	#                       headway[i + lentail], sim[id][t_n - t_nstar + i + lentail, 3], 'ko')
	#         ims.append(im)
	# elif show_meas:
	#     for i in range(len(trueheadway) - lentail - (T_n - end)):
	#         t_n = start
	#         im = plt.plot(trueheadway[i:i + lentail], meas[id][t_n - t_nstar + i:t_n - t_nstar + i + lentail, 3],
	#                       'C0', trueheadway[i + lentail], meas[id][t_n - t_nstar + i + lentail, 3], 'ko')
	#         ims.append(im)
	ax = plt.gca()
	i = 0
	# line1, = ax.plot(headway[i:i + lentail], sim[id][t_n - t_nstar + i:t_n - t_nstar + i + lentail, 3], 'C0')
	# line2, = ax.plot(trueheadway[i:i + lentail], meas[id][t_n - t_nstar + i:t_n - t_nstar + i + lentail, 3], 'C1')
	# line3, = ax.plot(headway[i + lentail],sim[id][t_n - t_nstar + i + lentail, 3], 'ko' )
	# line4, = ax.plot(trueheadway[i + lentail], meas[id][t_n - t_nstar + i + lentail, 3], 'ko')
	ax.set_xlim(0, 80)
	ax.set_ylim(0, 60)
	sortedKeys = list(sorted(line_data.keys()))
	curLines = []
	annotion_list = []

	def aniFunc(frame):

		lines = line_data[sortedKeys[frame]]
		ids = [j[4] for j in lines]

		for j in lines:
			id = j[4]

			if id in curLines:
				line1, line2, line3, line4, id = id2Line[id]

				if line1:

					line1.set_xdata(j[0][0])
					line1.set_ydata(j[0][1])

				line2.set_xdata(j[1][0])
				line2.set_ydata(j[1][1])

				# line3.set_xdata(j[2][0])
				# line3.set_ydata(j[2][1])

				# line4.set_xdata(j[3][0])
				# line4.set_ydata(j[3][1])



				if line3:
					line3.set_x(j[2][0])
					line3.set_y(j[2][1])

				line4.set_x(j[3][0])
				line4.set_y(j[3][1])
			else:

				line2, = ax.plot(j[1][0], j[1][1],
				                 'C1')
				# line3, = ax.plot(j[2][0], j[2][1], 'ko')
				# line4, = ax.plot(j[3][0], j[3][1], 'ko')

				if sim != None:
					line1, = ax.plot(j[0][0], j[0][1],
					                 'C0')
					line3 = ax.annotate(str(id), (j[2][0], j[2][1]), fontsize=7)

					annotion_list.append(line3)

				else:
					line1 = None
					line3 = None



				line4 = ax.annotate(str(id), (j[3][0], j[3][1]), fontsize=7)
				annotion_list.append(line4)
				id2Line[id] = (line1, line2, line3, line4, id)
				curLines.append(id)
		for line_id in curLines.copy():
			if line_id not in ids:
				line = id2Line[line_id]
				for plotted_line in line:
					if plotted_line in ax.lines:
						plotted_line.remove()
				curLines.remove(line_id)
				del id2Line[line_id]

	def init():
		for i in annotion_list:
			i.remove()
		annotion_list.clear()

		# line1.set_xdata(headway[i:i + lentail])
		# line1.set_ydata(sim[id][t_n - t_nstar + i:t_n - t_nstar + i + lentail, 3])
		#
		# line2.set_xdata(trueheadway[i:i + lentail])
		# line2.set_ydata(meas[id][t_n - t_nstar + i:t_n - t_nstar + i + lentail, 3])
		#
		# line3.set_xdata(headway[i + lentail])
		# line3.set_ydata(sim[id][t_n - t_nstar + i + lentail, 3])
		#
		# line4.set_xdata(trueheadway[i + lentail])
		# line4.set_ydata(meas[id][t_n - t_nstar + i + lentail, 3])

	# im_ani = animation.FuncAnimation(fig, aniFunc, frames=range(len(headway) - lentail - (T_n - end)), interval=3)
	im_ani = animation.FuncAnimation(fig, aniFunc, init_func=init, frames=len(sortedKeys), interval=0)
	plt.show()
	return im_ani

    

def animatetraj(meas, followerchain, platoon=[], usetime=[], presim=True, postsim=True, datalen=9):
	# platoon = [] - if given as a platoon, only plots those vehicles in the platoon (e.g. [[],1,2,3] )
	# usetime = [] - if given as a list, only plots those times in the list (e.g. list(range(1,100)) )
	# presim = True - presim and postsim control whether the entire trajectory is displayed or just the simulated parts (t_nstar - T_n versus T-n - T_nm1)
	# postsim = True

	# note that followerchain is essentially the same as platooninfo.
	# either plots everything in followerchain.keys() (if platoon is empty) or everything in platoon (if platoon is not empty)

	# currently this is pretty slow but as long as the platoon you want to look at is small it's fine. Also, everything is just a black dot so it can be a little tricky to see the 
	# vehicle IDs.
	from mpl_toolkits.axes_grid1 import make_axes_locatable
	if platoon != []:
		followerchain = helper.platoononly(followerchain, platoon)
	platoontraj, mytime = helper.arraytraj(meas, followerchain, presim, postsim, datalen)
	if not usetime:
		usetime = mytime

	fig = plt.figure(figsize=(10, 4))  # initialize figure and axis 
	ax = fig.add_axes([0, 0, 1, 1], frameon=False)
	ax.set_xlim(0, 1600), ax.set_xlabel('localY')
	ax.set_ylim(7.5, 0), ax.set_ylabel('laneID')

	# ims = []

	# scatter_pts = ax.scatter([], [], c='k')
	# im = ax.imshow([(100,100)], origin='lower')
	scatter_pts = ax.scatter([], [], c=[], cmap=cm.get_cmap('RdYlBu'), marker=">")

	# fig.colorbar(im,cmap=cm.get_cmap('RdYlBu'))
	# for i in usetime:
	#     curdata = platoontraj[i]
	#
	#     ims.append((plt.scatter(curdata[:,2], curdata[:,7],c='k'),))
	#        plt.show()

	# im_ani = animation.ArtistAnimation(fig,ims,interval=3)
	annotionList = []
	norm = plt.Normalize(0, 80)
	# divider = make_axes_locatable(ax)
	# cax = divider.append_axes("right", size="25%", pad=0.2)

	fig.colorbar(scatter_pts, cmap=cm.get_cmap('RdYlBu'), norm=norm, shrink=0.7)

	def aniFunc(frame):
		ax = plt.gca()
		for i in annotionList:
			i.remove()
		annotionList.clear()
		curdata = platoontraj[usetime[frame]]
		X = curdata[:, 2]
		Y = curdata[:, 7]
		speeds = curdata[:, 3]
		ids = curdata[:, 0]
		for i in range(len(ids)):
			annotionList.append(ax.annotate(str(int(ids[i])), (X[i], Y[i]), fontsize=7))
		# norm = plt.Normalize(speeds.min(), speeds.max())
		c = speeds
		pts = [[X[i], Y[i]] for i in range(len(X))]
		data = np.vstack(pts)
		scatter_pts.set_offsets(data)
		scatter_pts.set_array(c)

	def init():
		frame = 0
		ax = plt.gca()
		for i in annotionList:
			i.remove()
		annotionList.clear()
		curdata = platoontraj[usetime[frame]]
		X = curdata[:, 2]
		Y = curdata[:, 7]
		speeds = curdata[:, 3]
		ids = curdata[:, 0]
		for i in range(len(ids)):
			annotionList.append(ax.annotate(str(int(ids[i])), (X[i], Y[i]), fontsize=7))

		c = speeds
		pts = [[X[i], Y[i]] for i in range(len(X))]
		data = np.vstack(pts)
		scatter_pts.set(norm=norm)
		scatter_pts.set_offsets(data)
		scatter_pts.set_array(c)
		# fig.colorbar(scatter_pts, cmap=cm.get_cmap('RdYlBu'), norm=norm)
		# fig.colorbar(scatter_pts, cmap=cm.get_cmap('RdYlBu'))

	im_ani = animation.FuncAnimation(fig, aniFunc, init_func=init, frames=len(usetime), interval=3)

	plt.show()
	return im_ani 

def wtplot(meas, ID):
    
    testveh = ID
    
    test = meas[testveh][:,3]
    
#    X = np.arange(150,250)
    X = np.arange(15,100) 
    #X = np.array([64])
    out,out2 = pywt.cwt(test,X,'mexh',sampling_period=.1)
    Y = meas[testveh][:,1]
    X,Y, = np.meshgrid(X,Y); X =np.transpose(X); Y = np.transpose(Y)
    
    plt.close('all')
    fig = plt.figure()
    ax = fig.gca(projection='3d')
    surf = ax.plot_surface(X,Y,np.abs(out),cmap = cm.coolwarm)
    ax.view_init(azim=0, elev=90)
    
    #plt.figure()
    #plt.imshow(out,cmap = cm.coolwarm)
    plt.figure(figsize=(11,5))
    plt.subplot(1,2,1)
    plotspeed(meas,meas,platooninfo,testveh,fulltraj = True)
    
    energy = np.sum(np.abs(out),axis = 0)
    plt.subplot(1,2,2)
    plt.plot(meas[testveh][:,1],energy)
    plt.show()
    
    return

def wt(series,scale):
    out,out2 = pywt.cwt(series,scale,'mexh')
    energy = np.sum(np.abs(out),0)
    return energy
#example of executing above code 
#wtplot(meas,100) #example of output; 
    
def meanspeedplot(data, timeint, spacebins, lane = 1, use_avg = 'mean'):
    #data - raw data format (loaded in from csv and put into our vanilla format)
    #timeint - number of observations of data (in terms of data resolution) in each aggregated speed; 
         #e.g. 50 with timestep of .1 = 5 second aggregation
    #spacebins - number of intervals the position on road is divided into 
    #use_avg = 'mean' - controls averaging for speeds. if 'mean' then does arithmetic mean. if 'harm' then harmonic mean. 
    #lane = 1 - choose which lane of the data to plot. (does 1 lane at a time)
    
    #choose which lane. (note a possible feature would be the ability to choose multiple lanes at once)
    data = data[data[:,7]==lane]
    
    #can make this iterate once instead of 4 times 
    t0 = min(data[:,1])
    tend = max(data[:,1])
    x0 = min(data[:,2])
    xend = max(data[:,2])
    
    times = np.arange(t0,tend,timeint)
    if times[-1] != tend:
        times = np.append(times,tend)
    
    xint = (xend-x0)/spacebins
    x = np.arange(x0,xend,xint)
    x = np.append(x,xend)
    
    X, Y = np.meshgrid(times, x) #leave out the last point where making the grid to plot over
    
    speeds = []
    for i in range(len(times)-1): #minus 1 here because we have n+1 points but this defines only n bins. 
        speeds.append([])
        for j in range(len(x)-1 ):
            speeds[i].append([])
    
    for i in range(len(data)): #sort all of the speeds 
        curt = data[i,1]
        curx = data[i,2]
        curv = data[i,3]
        #this is too slow replace with modulus operations 
        
        curtimebin = math.floor((curt-t0)/timeint)
        curxbin = math.floor((curx-x0)/xint)
        
#        for j in range(len(times)-1):
#            if curt < times[j+1]: #if the datapoint fits into the current bin 
#                curtimebin = j
#                break #break loop
#        for k in range(len(x)-1):
#            if curx < x[k+1]: 
#                curxbin = k
#                break
#        speeds[curtimebin][curxbin].append(curv)
        
        try: 
            speeds[curtimebin][curxbin].append(curv)
        except IndexError:  #at most extreme point we want it to go into the last bin not into a new bin (which would contain only itself)
            if curxbin == len(x):
                curxbin += -1 
            if curtimebin == len(times):
                curtimebin += -1 
        
    meanspeeds = X.copy() #initialize output
    for i in range(len(times)-1):  #populate output
        for j in range(len(x)-1):
            cur = speeds[i][j]
            if 'mean' in use_avg:  #choose whether to do arithmetic or harmonic mean. if bin is empty, we set the value as np.nan (not the same as math.nan which is default)
                cur = np.mean(cur)
                if math.isnan(cur):
                    cur = np.nan #np.nan will get changed into different color 
            else: 
                if len(cur) ==0:
                    cur = np.nan
                else:
                    cur = harmonic_mean(cur)
    
            meanspeeds[j,i] = cur
            ######
    #surface plot #old#
#    fig = plt.figure(figsize = (12,5))
#    ax = fig.gca(projection='3d')
#    cmap = cm.coolwarm
#    cmap.set_bad('white',1.)
#    surf = ax.plot_surface(X,Y,meanspeeds,cmap = cmap)
#    
#    #change angle
#    ax.view_init( azim=270, elev=90)
#    #hide grid and z axis
#    ax.grid(False)
#    ax.set_zticks([])
#    ax.set_xlabel('Time (.1s)')
#    ax.set_ylabel('Space (ft)')
    ##########
    
    cmap = cm.RdYlBu #RdYlBu is probably the best colormap overall for this 
    cmap.set_bad('white',1.) #change np.nan into white color
    
    fig2 = plt.figure()
#    ax2 = fig2.add_subplot(111)
#    ax2.imshow(meanspeeds, cmap=cmap)
    plt.pcolormesh(X,Y,meanspeeds,cmap=cmap)
    plt.xlabel('Time (.1 s)')
    plt.ylabel('Space (ft)')
    cbar = plt.colorbar()
    cbar.set_label('Speed (ft/s)')
        
    return speeds, X, Y, meanspeeds

#below code will allow you to select rectangles but here we want to select polygons. 

def line_select_callback(eclick, erelease):
    'eclick and erelease are the press and release events'
    x1, y1 = eclick.xdata, eclick.ydata
    x2, y2 = erelease.xdata, erelease.ydata
    print("(%3.2f, %3.2f) --> (%3.2f, %3.2f)" % (x1, y1, x2, y2))
    print(" The button you used were: %s %s" % (eclick.button, erelease.button))
    


def toggle_selector(event):
    print(' Key pressed.')
    if event.key in ['Q', 'q'] and toggle_selector.RS.active:
        print(' RectangleSelector deactivated.')
        toggle_selector.RS.set_active(False)
    if event.key in ['A', 'a']: #and not toggle_selector.RS.active:
        print(' RectangleSelector activated.')
        toggle_selector.RS.set_active(True)
    if event.key == 'enter':
        print(toggle_selector.RS.extents)
        

def selectoscillation(data1, timeint, spacebins, lane = 1, use_avg = 'mean', region_shape='p'):
    """
    \\ TO DO \\
    selectvehID needs some more features added, refer to notes on paper for more details. 
    Basically we want to be able to sort vehicles on key press (note sortveh3 has been tested and is passing), remove vehicles before/after, 
    arrow keys to manually go through selected vehicles, 
    some ability to put up multiple speed/wavelet series at a time might be nice as well. 
    
    I think there is a bug with the initialization of selectvehID 
    \\ TO DO \\
    """
    
    #data1 - raw data format (loaded in from csv and put into our vanilla format)
    #timeint - number of observations of data (in terms of data resolution) in each aggregated speed; 
         #e.g. 50 with timestep of .1 = 5 second aggregation
    #spacebins - number of intervals the position on road is divided into 
    #use_avg = 'mean' - controls averaging for speeds. if 'mean' then does arithmetic mean. if 'harm' then harmonic mean. 
    #lane = 1 - choose which lane of the data to plot. (does 1 lane at a time)
    
    #choose which lane. (note a possible feature would be the ability to choose multiple lanes at once)
    data = data1[data1[:,7]==lane]
    
    #can make this iterate once instead of 4 times 
    t0 = min(data[:,1])
    tend = max(data[:,1])
    x0 = min(data[:,2])
    xend = max(data[:,2])
    
    times = np.arange(t0,tend,timeint)
    if times[-1] != tend:
        times = np.append(times,tend)
    
    xint = (xend-x0)/spacebins
    x = np.arange(x0,xend,xint)
    x = np.append(x,xend)
    
    X, Y = np.meshgrid(times, x) #leave out the last point where making the grid to plot over
    
    speeds = [] #store lists of speeds here
    for i in range(len(times)-1): #minus 1 here because we have n+1 points but this defines only n bins. 
        speeds.append([])
        for j in range(len(x)-1 ):
            speeds[i].append([])
            
    veh = [] #store which vehicles are giving measurements to each bin of the data 
    for i in range(len(times)-1):
        veh.append([])
        for j in range(len(x)-1):
            veh[i].append(set())
    
    for i in range(len(data)): #sort all of the speeds 
        curt = data[i,1]
        curx = data[i,2]
        curv = data[i,3]
        curveh = data[i,0]
        
        curtimebin = math.floor((curt-t0)/timeint)
        curxbin = math.floor((curx-x0)/xint)
        
        try: 
            speeds[curtimebin][curxbin].append(curv)
            veh[curtimebin][curxbin].add(curveh)
        except IndexError: #at most extreme point we want it to go into the last bin not into a new bin (which would contain only itself)
            if curxbin == len(x)-1:
                curxbin += -1 
            if curtimebin == len(times)-1:
                curtimebin += -1 
            speeds[curtimebin][curxbin].append(curv)
            veh[curtimebin][curxbin].add(curveh)
        
    meanspeeds = X.copy() #initialize output
    for i in range(len(times)-1):  #populate output
        for j in range(len(x)-1):
            cur = speeds[i][j]
            if 'mean' in use_avg: #choose whether to do arithmetic or harmonic mean. if bin is empty, we set the value as np.nan (not the same as math.nan which is default)
                cur = np.mean(cur)
                if math.isnan(cur):
                    cur = np.nan
            else: 
                if len(cur) ==0:
                    cur = np.nan
                else:
                    cur = harmonic_mean(cur)
    
            meanspeeds[j,i] = cur
            
    cmap = cm.RdYlBu #RdYlBu is probably the best colormap overall for this 
    cmap.set_bad('white',1.) #change np.nan into white color
    
    fig, current_ax = plt.subplots(figsize=(12,8))
    
    
            
    def my_callback(args): #this can be used to modify the current shape (for example, to make it into a perfect parralelogram, or to round the points to the nearest bin, etc.)
        #this will make the shape into a parralelogram with horizontal top and bottom. the first two points define the left side length, and the third point defines 
        #the length of the other side. So the fourth point is therefore unused. 
        
        
        if region_shape != 'p': #the callback function only does something when a parralelogram shape ('p') is requested 
            return 
        
        #note that you have to do a 4 sided shape 
        testx = mytoggle_selector.RS._xs #when shape is completed we get the coordinates of its vertices
        testy = mytoggle_selector.RS._ys

        #get x and y displacements of the first line
        lenx = testx[0]-testx[1]
        leny = testy[0]-testy[1]
        
        #set third point
        testy[2]=testy[1]
        #set last point to complete the parralogram
        testy[3] = testy[2]+leny
        testx[3] = testx[2]+lenx
        #redraw the shape 
        mytoggle_selector.RS._draw_polygon()
        
        return
    
    vehhelper = copy.deepcopy(veh) #vehhelper is going to keep track of what vehicles in each bin have not yet been plotted 
    vehlist = [] #list of vehicle trajectories weve plotted 
    lineobjects = [] #list of line objects weve plotted (note that we are including the option to remove all the things )
    
    vertlist = [] #list of the vertex corners 
    
    def mytoggle_selector(event):
        #these keep track of which vehicles we are showing in the plot
        nonlocal vehhelper
        nonlocal vehlist
        nonlocal lineobjects
        #keep track of the areas of oscillation identified
        nonlocal vertlist
        if event.key in ['A','a']: #this will select a vehicle trajectory in the bin to plot 
            curx, cury = event.xdata, event.ydata #get mouse position
            #translate the mouse position into the bin we want to use 
            curtimebin = math.floor((curx-t0)/timeint)
            curxbin = math.floor((cury-x0)/xint)
            
            if curxbin == len(x)-1: #prevent index error
                curxbin += -1 
            if curtimebin == len(times)-1: #prevent index error
                curtimebin += -1 
                
            newveh = None
            curlen = len(vehhelper[curtimebin][curxbin])
            while newveh is None and curlen > 0:
                newveh = vehhelper[curtimebin][curxbin].pop()
                if newveh in vehlist: 
                    continue
                else: 
                    curlen = curlen-1
                    vehlist.append(newveh)
                    temp = data[data[:,0]==newveh]
                    indjumps = sequential(temp) 
                    for i in range(len(indjumps)-1):
                        plotx, ploty = temp[indjumps[i]:indjumps[i+1],1],temp[indjumps[i]:indjumps[i+1],2]
                        newline = plt.plot(plotx,ploty,'C0',scalex=False,scaley=False)
                        lineobjects.append(newline)
                    plt.draw() #this will force the line to show immediately 
                    break #break so we won't go to else
                    
            else: 
#                print('no more vehicles to plot in this region, try another.')
                pass
                    
        if event.key in ['D','d']: #on this key press we remove all the trajectories 
            #reset all the plotting stuff 
            vehhelper = copy.deepcopy(veh) #vehhelper is going to keep track of what vehicles in each bin have not yet been plotted 
            vehlist = [] #list of vehicle trajectories weve plotted 
            for i in range(len(lineobjects)):
                lineobjects[i][0].remove() #remove all lines
            plt.draw()
            lineobjects = []
            
        if event.key in ['W','w']: #put top side of the shape to the top 
            testx = mytoggle_selector.RS._xs #when shape is completed we get the coordinates of its vertices
            testy = mytoggle_selector.RS._ys
            
            lenx = testx[0]-testx[1]
            leny = testy[0]-testy[1]

            dy = xend-testy[0]
            dx = dy*lenx/leny
            #update top side
            testx[0] += dx
            testy[0] += dy
            testx[-2] += dx
            testy[-2] += dy
            testx[-1] = testx[0]
            testy[-1] = testy[0]
            
            mytoggle_selector.RS._draw_polygon()
            
        if event.key in ['X','x']: #put bottom side of the shape to the bottom 
            testx = mytoggle_selector.RS._xs #when shape is completed we get the coordinates of its vertices
            testy = mytoggle_selector.RS._ys
            
            lenx = testx[0]-testx[1]
            leny = testy[0]-testy[1]
            theta = math.atan2(leny,lenx)-math.pi #want the angle going in the other direction so minus pi
            dy = -x0+testy[1]
            dx = dy*lenx/leny
            #update bottom side
            testx[1] += -dx
            testy[1] += -dy
            testx[2] += -dx
            testy[2] += -dy
            
            mytoggle_selector.RS._draw_polygon()
            
            
            
        if event.key == 'enter': #enter means we are happy with the current region selected and want to choose another. 
            print(mytoggle_selector.RS.verts)
            vertlist.append(mytoggle_selector.RS.verts) #keep track of the previous region 
#            plt.plot(mytoggle_selector.RS._xs, mytoggle_selector.RS._ys, 'k-', linewidth = 2, alpha=.6)
            
            
            #start new polygonselector
            mytoggle_selector.RS = PolygonSelector(current_ax, my_callback, 
                                           lineprops = dict(color='k', linestyle='-',linewidth=2, alpha=0.4), 
                                           markerprops = dict(marker='o',markersize=2, mec='k', mfc='k', alpha=0.4))
            plt.connect('key_press_event', mytoggle_selector)
            plt.show()
            
        if event.key in ['N', 'n']:
            if len(mytoggle_selector.RS.verts) == 4: 
                vertlist.append(mytoggle_selector.RS.verts)
            selectvehID(data1,times,x,lane,veh,vertlist)
            
    


    plt.pcolormesh(X,Y,meanspeeds,cmap=cmap) #pcolormesh is similar to imshow but is meant for plotting whereas imshow is for actual images 
    plt.xlabel('Time (.1 s)')
    plt.ylabel('Space (ft)')
    cbar = plt.colorbar() #colorbar
    cbar.set_label('Speed (ft/s)')   
    
    print('a to plot a vehicle trajectory, d to clear all vehicle trajectories')
    print('click with mouse to set a corner that encloses a region of the data')
    print('enter to select a new region to identify, click + shift to drag, esc to start over with current region')
    print('w to snap top side of shape to top of data, x to snap bottom side of shape to bottom of data')
    print('when all regions of interest are identified, press n to move to next stage of the process' )
    
    
    mytoggle_selector.RS = PolygonSelector(current_ax, my_callback, 
                                           lineprops = dict(color='k', linestyle='-',linewidth=2, alpha=0.4), 
                                           markerprops = dict(marker='o',markersize=2, mec='k', mfc='k', alpha=0.4))
    plt.connect('key_press_event', mytoggle_selector)
    plt.show()
    
    return times,x,lane,veh

def point2bin(xpoint,ypoint,x,y,x0,y0,xint,yint):
    #translates ypoint, xpoint into bin indices for bin edges y and x
    #ypoint - y coordinate of point 
    #xpoint - x coordinate of point 
    #y - list of edges for bin in y direction e.g. [0,1,2,3] = 3 bins, bin 0 = [0,1), bin1 = [1,2) etc. 
    #x - list of edges for bin in x direction 
    #y0 - lowest point in y bin
    #x0 - lowest point in x bin 
    #yint - length of bins in y axis
    #xint - length of bins in x axis 
    
    curybin = math.floor((ypoint-y0)/yint)
    curxbin = math.floor((xpoint-x0)/xint)
    
    if curxbin >= len(x)-1:
        curxbin = len(x)-2
    elif curxbin < 0: 
        curxbin = 0
    if curybin >= len(y)-1:
        curybin = len(y) -2
    elif curybin < 0:
        curybin = 0
        
    return curxbin, curybin

def selectvehID(data,times,x,lane,veh,vertlist,platoon=None, vert=0):
    """
    This function is very disorganized and there are a few bugs with how things are initialized 
    """
    #after selecting a region in selectoscillation, now we want to go through the inidividual trajectories so we can see 
    #exactly where the congestion starts (which vehicle, what cause) as well as examine the congestion propagation in detail. 
    
    #data - data in raw form 
    #times, x lane, veh - these are all outputs from selectoscillation. 
    #vertlist - list of verticies of region, each vertice is a tuple and there should usually be 4 corners. 
    #platoon = None - can either automatically get intial vehicles or you can manually specify which vehicles should be in the initialization
    #vert = 0 -You can choose which vertice to start centered on. 
    
    
    #outputs - 
    #plot with 4 subplots, shows the space-time, speed-time, std. dev of speed, wavelet series of vehicles. 
    #interactive plot can add vehicles before/after, select specific vehicles etc. 
    
    #nice feature to add is pass in platoon and it will plot it but this requires some rework of the initialization; just need to initialize pre, post and then call 
    #preposthelper, don't need to do other stuff during initialization. 
    
    #note that you can use a custom picker to make it so you can pick exactly one artist per mouse click by checking the mouse coordinates, 
    #then looking at the distance of the mouse to each artist, then only returning true for the closest artist. 
    #alternatively, you can use built in picker=float option and then the artist will only be selected if mouse is within float points of the artist. 
    #but this can mean you can select multiple artists per click if they are close together. 

    #can just pass in meas and platooninfo if desired - make kwarg 
    
    #need meas and only data was passed in 
    meas,platooninfo = makeplatoonlist(data,form_platoons=False)
    
    
    
    if platoon is not None: 
        newvehlist = platoon
        xvert = []; yvert = []
        
    else:
        t0 = times[0]
        x0 = x[0] 
        timeint = times[1]-times[0]
        xint = x[1]-x[0]
        
        curvert = vertlist[math.floor(vert/2)] #first area
        
        xvert = []; yvert = []
        for i in curvert: 
            xvert.append(i[0]); yvert.append(i[1])
        xvert.append(curvert[0][0]); yvert.append(curvert[0][1])
        
        curvertind = -2*(vert % 2)
        ypoint,xpoint = curvert[curvertind][1], curvert[curvertind][0] #top left corner of first area
        timebin, xbin = point2bin(xpoint,ypoint,times,x,t0,x0,timeint,xint)
        
        newvehlist = veh[timebin][xbin]; newvehlist2 = [] 
    
    
    
    ###########
#    #initialize 
#    prevehlist = [] #list for previous vehicles 
#    for i in curvehlist: #candidate vehicles to add
#        curleadlist = platooninfo[i][4]
#        prevehlist.extend(curleadlist) #add all leaders
#        for j in curleadlist: 
#            prevehlist.extend(platooninfo[j][-1][1]) #add as well followers of leaders
#        
#    #remove duplicates, vehicles already shown, vehicles not in target lane 
#    prevehlist = prehelper(prevehlist, curvehlist, lane, meas, platooninfo)
    
    #basically we want a list of vehicles which will be added when we add vehicles before, and we need a list of vehicles which will be added when we add after. 
    #also there should be some initial vehicles which populate the plots. 
    #initialize post and pre vehicle lists
    prevehlist, curvehlist,unused = prelisthelper([],[],newvehlist,[],lane,meas,platooninfo)
    postvehlist, curvehlist, unused = postlisthelper([],[],newvehlist,[],lane,meas,platooninfo)
    #initial quick sort of curvehlist just so we know which one is the earliest vehicle
    curvehlist = sorted(list(curvehlist), key = lambda veh: platooninfo[veh][0]) #sort list depending on when they enter
    
    
    if False: #So i'm not sure why this is here to begin with but it was messing things up in at least 1 instance so I have removed it. 
        #I believe the point of this first part is to make it so the initialization contains a good amount of vehicles, but really there is no point in that. 
        #as long as the initialization of curvehlist, prevehlist, postvehlist are correct, can make curvehlist bigger by adding entries in pre/post to it. 
        
        #this region had a messed up initialization if this part is allowed to execute
        #test2 = [[(5562.474476963611, 1476.8050669428), (6311.045414797408, 164.0527611552), (7203.064516129032, 164.0527611552), (6454.493578295235, 1476.8050669428)]] 
        #in lane 2 of the NGSim i-80 reconstructed data. 
        #problem had to do with followers of leaders being added, but one of the followers of leaders was very far away from other vehicles, and this 
        #messes up the distinction between pre, current, and post vehicles. Specifically with vehicle 1717 having leader 1757, 1748 is a follower of 1757. 
        for ind, i in enumerate(prevehlist):  #iterate over prevehlist; everything after the earliest vehicle will be automatically put in 
            if platooninfo[i][0] < platooninfo[curvehlist[0]][0]: #if entry time is earlier than first vehicle in curvehlist
                continue
            else: 
                newvehlist = prevehlist[ind:]
                prevehlist = prevehlist[:ind]
                
                prevehlist, curvehlist, postvehlist = prelisthelper(prevehlist,curvehlist,newvehlist,postvehlist,lane,meas,platooninfo)
                break
        
        postvehlist.reverse() #reverse here 
        for ind, i in enumerate(postvehlist): #iterate over the postvehlist in the same way; everything before latest vehicle will be automatically put in 
            #need to iterate over postvehlist in reverse order
            if platooninfo[i][0] > platooninfo[curvehlist[-1]][0]: #if entry time is later than first vehicle (note used to be curvehlist[-1] last vehicle)
                continue
            else: 
                newvehlist2 = postvehlist[ind:]
                postvehlist = postvehlist[:ind]
                postvehlist.reverse() #reverse back here
                
    #            #check for duplicates #deprecated now we recognize overlap in newvehlist and newvehlist2 as a special case
    #            temp = []
    #            for j in newvehlist: 
    #                if j in curvehlist: 
    #                    continue
    #                else:
    #                    temp.append(j)
    #            newvehlist = temp
                
                postvehlist, curvehlist, prevehlist = postlisthelper(postvehlist,curvehlist,newvehlist2,prevehlist, lane,meas,platooninfo) 
                break

    
    ##################this does not work 
#    overlaplist = []
#    for i in newvehlist.copy():
#        if i in newvehlist2.copy():
#            newvehlist.remove(i)
#            newvehlist2.remove(i)
#            overlaplist.append(i)  
#    #put in unique values
#    prevehlist, curvehlist = prelisthelper(prevehlist,curvehlist,newvehlist,lane,meas,platooninfo)
#    postvehlist, curvehlist = postlisthelper(postvehlist,curvehlist,newvehlist2,lane,meas,platooninfo)  
#    temp = curvehlist.copy() #now put in overlapping values
#    prevehlist, temp = prelisthelper(prevehlist,temp,overlaplist,lane,meas,platooninfo)
#    postvehlist, curvehlist = postlisthelper(postvehlist,curvehlist,overlaplist,lane,meas,platooninfo)  
    
    curvehlist = sorted(list(curvehlist), key = lambda veh: platooninfo[veh][0]) #quick sort list depending on when they enter
    curvehlist = sortveh3(curvehlist,lane,meas,platooninfo) #full sort takes into account lane changing
    
    prevehlist, postvehlist = preposthelper(prevehlist,postvehlist,curvehlist,platooninfo)
    
    fig = plt.figure()
    ax1 = plt.subplot(2,2,1)
    ax2 = plt.subplot(2,2,2)
    ax3 = plt.subplot(2,2,3)
    ax4 = plt.subplot(2,2,4)
#    axlist = [ax1,ax2,ax3,ax4] 
    axlist = [ax1,ax4]
    
    
    scale = np.arange(15,100) #for wavelet transform
    indcounter = np.asarray([],dtype = np.int64) #keeps track of which line2D artists correspond to which vehicles (for axis 1); 
    indcounter4 = np.asarray([],dtype = np.int64) #same thing for axis 4
    counter = 0
    #e.g. indcounter = [0,0,0,1,1,1] #first 3 artists of ax.lines correspond to curvehlist[0], next three correspond to curvehlist[1]
    

    
#    def plothelper2(veh,meas,platooninfo):
#        #old helper function for plotting; does the plotting for veh
#        nonlocal indcounter
#        x = meas[veh][:,1]
#        y1 = meas[veh][:,2]
#        y2 = meas[veh][:,3]
#        ax1.plot(x,y1,'C0-',picker=5)
#        ax2.plot(x,y2-indcounter*50,'C0-',picker=5)
#        energy = wt(y2,scale)
#        ax3.plot(x,energy-indcounter*1e4,'C0-',picker=5)
#        spdstd = np.std(y2)
#        ax4.plot(indcounter,spdstd,'C0.',picker=5)
#        
##        wtstd = np.std(energy)
##        ax42 = ax4.twinx()
##        ax42.plot(indcounter,wtstd,'k.')
#        indcounter += 1
#        return
    
    def plothelper(veh,meas,platooninfo,vehind):
        #new helper function will do plotting for 
        nonlocal indcounter
        nonlocal indcounter4
        nonlocal counter
        LCind = np.diff(meas[veh][:,7])
        LCind = np.nonzero(LCind)[0]+1; LCind = list(LCind) #indices where lane changes
        LCind.insert(0,0); LCind.append(len(meas[veh][:,7])) #append first and last index so we have all the intervals 
        
        x = meas[veh][:,1]
        y1 = meas[veh][:,2]
        y2 = meas[veh][:,3]
        spdstd = np.asarray([])
        
        for i in range(len(LCind)-1):
            kwargs = {}
            if meas[veh][LCind[i],7] != lane: 
                kwargs = {'linestyle': '--','alpha':.4}
            spdstd = np.append(spdstd,y2[LCind[i]:LCind[i+1]])
            ax1.plot(x[LCind[i]:LCind[i+1]], y1[LCind[i]:LCind[i+1]], 'C0',picker=5,**kwargs)
            indcounter = np.append(indcounter,vehind)
        
        
        
#        ax1.plot(x,y1,'C0-',picker=5)

        spdstd = np.std(spdstd)
        if vehind < len(ax4.lines): #something behind
            counter += -1
            ax4.plot(counter,spdstd,'C0.',picker=5)
        else:
            ax4.plot(vehind+counter,spdstd,'C0.',picker=5)
        indcounter4 = np.append(indcounter4,vehind)
            
        plot2helper(veh,meas,platooninfo)
        
#        wtstd = np.std(energy)
#        ax42 = ax4.twinx()
#        ax42.plot(indcounter,wtstd,'k.')
        return
    
    def plot2helper(veh, meas, platooninfo):
        ax2.cla(); ax3.cla()
        
        LCind = np.diff(meas[veh][:,7])
        LCind = np.nonzero(LCind)[0]+1; LCind = list(LCind) #indices where lane changes
        LCind.insert(0,0); LCind.append(len(meas[veh][:,7])) #append first and last index so we have all the intervals 
        x = meas[veh][:,1]
        y2 = meas[veh][:,3]
        energy = wt(y2,scale)
        
        for i in range(len(LCind)-1):
            kwargs = {}
            if meas[veh][LCind[i],7] != lane: 
                kwargs = {'linestyle': '--','alpha':.4}
            ax2.plot(x[LCind[i]:LCind[i+1]], y2[LCind[i]:LCind[i+1]], 'C0',picker=5,**kwargs)
            ax3.plot(x[LCind[i]:LCind[i+1]], energy[LCind[i]:LCind[i+1]], 'C0',picker=5,**kwargs)
        
        
        return
    
    for count,i in enumerate(curvehlist): 
        plothelper(i,meas,platooninfo,count)
        
    zoomind = None
    indlist = []
    indlist4 = None
#    ax2ylim, ax2xlim = ax2.get_ylim, ax2.get_xlim
#    ax3ylim, ax3xlim = ax3.get_ylim, ax3.get_xlim
    plt.suptitle('Left click on trajectory to select vehicle')

#    indkey = np.array(range(len(curvehlist))) #indkey is list of the order of vehicles in curvehlist  #deprecated
    
    ax1.plot(xvert,yvert,'k-', scalex=False, scaley=False, alpha=.4)  #draw box for trajectories  
#    autoscale_based_on(ax1,ax1.lines[:-1])
    
    def on_pick(event):
        nonlocal zoomind
        nonlocal indlist
        nonlocal indlist4
        
        ax = event.artist.axes; 
        curind = ax.lines.index(event.artist)
        
        
        if event.mouseevent.button == 3: #right click zooms in on wavelet and speed series
            pass 
        else: #left click selects the trajectory to begin/end with 
#            print(indcounter)
            if indlist4 != None:
                ax4.lines[indlist4].set_color('C0')
            if ax == ax1: 
                curvehind = indcounter[curind]
                for ind,j in enumerate(indcounter4):
                    if j ==curvehind: 
                        ax4.lines[ind].set_color('C1')
                        break
                indlist4 = ind
            if ax==ax4:
                curvehind = indcounter4[curind]
                event.artist.set_color('C1')
                indlist4 = curind
                
            for i in indlist: #reset old selection for ax4
                ax1.lines[i].set_color('C0')
            
                
                
            for ind,j in enumerate(indcounter): 
                if j ==curvehind:
                    indlist.append(ind)
                    ax1.lines[ind].set_color('C1')
                
#            for i in axlist:
#                if selectind != None: 
#                    i.lines[selectind].set_color('C0')
#                i.lines[curind].set_color('C1')
                
            veh = curvehlist[curvehind]
            plt.suptitle('Vehicle ID '+str(veh)+' selected')
            plot2helper(veh,meas,platooninfo)        
            
            fig.canvas.draw()
            return
        
    def key_press(event):
        nonlocal curvehlist
        nonlocal prevehlist
        nonlocal postvehlist
        nonlocal indcounter 
        nonlocal indcounter4
        #toggle opaque trajectories 
        if event.key in ['T','t']:
            first = True
            visbool = None
            ax = event.inaxes
            for i in ax.lines: 
                if i.get_alpha() != None: 
                    if first: 
                        visbool = i.get_visible()
                        visbool = not visbool
                        first = False
                    i.set_visible(visbool)
            fig.canvas.draw()
        
        
        if event.key in ['P','p']: #print current vehicle list 
#            print(prevehlist)
#            print(postvehlist)
            print('current vehicles shown are '+str(curvehlist))
        if event.key in ['A','a']: #add a vehicle before 

            count = -1
            while prevehlist[count] in curvehlist: #prevent a vehicle already in from being added 
                count += -1
            ax1.lines[-1].remove() #for study area to be shown
            ax1.relim()
            
            indcounter = indcounter + 1 
            indcounter4 = indcounter4 + 1
            plothelper(prevehlist[count],meas,platooninfo,0)
            prevehlist, curvehlist,postvehlist = prelisthelper(prevehlist[:count],curvehlist,[prevehlist[count]],postvehlist,lane,meas,platooninfo)
            
            ax1.plot(xvert,yvert,'k-', scalex=False, scaley=False, alpha=.4) 
            plt.draw()
            
#            print(indcounter)
            
            
        if event.key in ['Z','z']: #add a vehicle after

            
            
            count = 0
            while postvehlist[count] in curvehlist: #prevent a vehicle already in from being added 
                count += 1
            ax1.lines[-1].remove() #for study area to be shown
            ax1.relim()
            
            plothelper(postvehlist[count],meas,platooninfo,len(curvehlist))
            postvehlist, curvehlist,prevehlist = postlisthelper(postvehlist[count+1:],curvehlist,[postvehlist[count]],prevehlist,lane,meas,platooninfo)
            
            ax1.plot(xvert,yvert,'k-', scalex=False, scaley=False, alpha=.4)  #redraw study area
            plt.draw()
              
        if event.key in ['N','n']: #next study area 
            plt.close()
            selectvehID(data,times,x,lane,veh,vertlist,vert=vert+1)
            

        return
    
    fig.canvas.callbacks.connect('pick_event', on_pick)
    plt.connect('key_press_event',key_press)
        
    return 

def preposthelper(prevehlist, postvehlist, curvehlist, platooninfo):
    #takes curvehlist - current vehicles 
    #postvehlist - vehicles that are potentially to be added as next vehicles in platoon (in lane)
    #prevehlist - vehicles that are potentially be added as previous vehicles in platoon (in lane)
    #platooninfo
    
    #looks at pre and post lists, and put all vehicles in pre that occur after Tn in post, and all vehicles in post that occur before Tn in pre
    #this prevents vehicles which look like they should be in post being in pre and vice versa. Useful during initialization. 
    
    tn = platooninfo[curvehlist[0]][0]
    Tn = platooninfo[curvehlist[-1]][0]
    pretemp = reversed(prevehlist)
    posttemp = postvehlist.copy()
    prechange = False
    postchange = False
    prenew = []
    postnew = []
    
    for i in pretemp: #iterate over pre vehicles backwards
        if platooninfo[i][0] > Tn: #if they enter later than Tn we want to move them to post
            postchange = True #need to resort post
            postnew.append(i)
            prevehlist = prevehlist[:-1]
        else: 
            break
    
    for i in posttemp:
        if platooninfo[i][0] < Tn:
            prechange = True
            prenew.append(i)
            postvehlist = postvehlist[1:]
        else:
            break
    #update lists
    if prechange: 
        for i in prenew: 
            if i not in prevehlist: 
                prevehlist.append(i)
        prevehlist = sorted(prevehlist, key = lambda veh: platooninfo[veh][0])
    if postchange:
        for i in postnew:
            if i not in postvehlist: 
                postvehlist.append(i)
        postvehlist = sorted(postvehlist, key = lambda veh: platooninfo[veh][0])
        
        
    return prevehlist, postvehlist
            
    

def prelisthelper(prevehlist, curvehlist, newvehlist, postvehlist, lane, meas, platooninfo, check=True):
    #given a list of new vehicles added, get all of the candidate pre vehicles added, add new vehicles to the current veh list, and call prehelper on the prevehlist
    
#    print('new vehicles are '+str(newvehlist))
    for i in newvehlist:
        if i in postvehlist and check: #if new vehicle to be added is also in postvehlist we need to update that list as well as the prevehlist
            temp = curvehlist.copy()
            postvehlist, temp, temp = postlisthelper(postvehlist,temp,[i],prevehlist,lane,meas,platooninfo,check = False) #update postvehlist
        
        curvehlist.insert(0,i)
        curleadlist = platooninfo[i][4]
        prevehlist.extend(curleadlist)
        for j in curleadlist: 
            prevehlist.extend(platooninfo[j][-1][1])
            
#    print('all candidates are '+str(prevehlist))
    prevehlist = prehelper(prevehlist,curvehlist,lane,meas,platooninfo)
#    print('filtered candidates are '+str(prevehlist))
    
    return prevehlist,curvehlist, postvehlist

def postlisthelper(postvehlist, curvehlist, newvehlist, prevehlist, lane, meas, platooninfo, check = True):
    #given a list of new vehicles added, get all of the candidate pre vehicles added, add new vehicles to the current veh list, and call prehelper on the prevehlist
    
#    print('new vehicles are '+str(newvehlist))
    for i in newvehlist:
        if i in prevehlist and check: 
            temp = curvehlist.copy()
            prevehlist,temp,temp = prelisthelper(prevehlist,curvehlist,[i],postvehlist,lane,meas,platooninfo,check = False)
        curvehlist.append(i)
        curfollist = platooninfo[i][-1][1]
        postvehlist.extend(curfollist)
        for j in curfollist: 
            postvehlist.extend(platooninfo[j][4])
            
#    print('all candidates are '+str(prevehlist))
    postvehlist = prehelper(postvehlist,curvehlist,lane,meas,platooninfo)
#    print('filtered candidates are '+str(prevehlist))
    
    return postvehlist,curvehlist, prevehlist
    

def prehelper(prevehlist, curvehlist, lane, meas,platooninfo):
    #take prevehlist of candidate vehicles to previously add. 
    #return prevehlist which is a sorted list of order vehicles should be added in .
    #it's called prehelper but actually it works for the postvehlist as well. 
    
    prevehlist = list(set(prevehlist)) #remove duplicates
    temp = []
    for i in prevehlist: 
        if i in curvehlist: 
            continue
        if lane not in np.unique(meas[i][:,7]):
            continue
        temp.append(i)
    prevehlist = temp
    prevehlist = sorted(list(prevehlist), key = lambda veh: platooninfo[veh][0])
    
    return prevehlist 

def autoscale_based_on(ax, lines): #doesn't work right see selectvehID you can remove line reset window redraw line this is the solution we're using 
    ax.dataLim = mtransforms.Bbox.unit()
    for line in lines:
        xy = np.vstack(line.get_data()).T
        ax.dataLim.update_from_data_xy(xy, ignore=False)
    ax.autoscale_view()


<<<<<<< HEAD
=======
def sortveh3(vehlist,lane,meas,platooninfo):
    #third attempt at a platoon ordering algorithm 
    #this one is more hueristic based but should work pretty much always 
    """
    main way to improve this functions 
    
    -come up with some clever way to sort vehicles. I've thought about it for a long time and this is pretty much the best I came up with. 
    
    -main way to improve speed is that when you are going over the leftover, you should check if you can add stuff to vehfollist, and potentially use the sortveh_disthelper again. 
    because the way we are adding vehicles in the leftover is very very slow (n^2) and the way sortveh_disthelper does it looks like (n), so if a bunch of stuff ends up in leftover
    it can potentially kill your performance. so if you need to sort stuff where alot of the vehicles end up in leftover you probably want to make that modification. 
    """
    
    #initialization 
    vehlist = sorted(list(vehlist), key = lambda veh: platooninfo[veh][0]) #initial guess of order
    out = [vehlist[0]] #initialize output 
    
    end = False #keep iterating while end is False
    curveh = out[0] #the first vehicle. 
    
    #get vehfollist, list of following vehicles which we will add.
    temp = meas[curveh]
    temp = temp[temp[:,7]==lane]
    vehfollist = np.unique(temp[:,5])
    temp = []
    for i in vehfollist: 
        if i == 0 : 
            continue
        if i in vehlist: 
            temp.append(i)
    vehfollist = temp
    
    #the way this works is that we keep adding things to vehfollist and they are sorted as they are added to the output. 
    #So we keep adding followers and followers of followers. This won't necessarily add all vehicles though, because we can also have leaders of followers, 
    #and also because we don't know the order in the beginning we don't necessarily begin with the first vehicle, so there may be leaders of the initial curveh. 
    
    count = 0 
    while not end: 
        count += 1 
        #
        if len(out)==len(vehlist): # if everything is added to out it means that everything is done
            end = True
            
        elif len(vehfollist) == 0: #if there are no followers to add but there are still vehicles we need to order then we need to do something about the rest of
            #the vehicles 
            #leftover has all vehicles which haven't been added/sorted yet. 
            leftover = vehlist.copy()
            for i in out: 
                leftover.remove(i)
                
            leftover = sortveh3(leftover,lane,meas,platooninfo) #order the leftover 
            leftover.reverse() #iterate over it in reverse 
            
            for i in leftover: #if we have leftover, we will go through and add each vehicle one at a time. 
                #first check if we can trivially add the vehicle to either the beginning or end. 
                platoont_nstar = platooninfo[out[0]][0] #first time in the platoon 
                platoonT_n = platooninfo[out[-1]][3] #last time in the platoon 
                if platooninfo[i][3] < platoont_nstar: 
#                    newout = out.copy()
#                    newout.insert(0,i)
                    out.insert(0,i)
                    continue
                if platooninfo[i][0] > platoonT_n:
#                    newout = out.copy()
#                    newout.append(i)
                    out.append(i)
                    continue 
                    
                #now we will go through each vehicle in the platoon and measure distance from the vehicle to the leftover. The very first vehicle with a positive value
                #must be the vehicle which is directly after the leftover. 
                leftovermeas = meas[i]
                leftovermeas = leftovermeas[leftovermeas[:,7]==lane]
#                times = leftovermeas[:,1] #times the vehicle is in the target lane 
                leftovert_nstar = platooninfo[i][0] #t_nstar for the leftover
                
                count2 = 0 #keep track of which vehicle we are currently on 
                case = False
                for j in out: #now we need to iterate over each vehicle in the platoon to get the distance for the leftover. 
                    curmeas = meas[j]
                    curmeas = curmeas[curmeas[:,7]==lane]
#                    curmeas = curmeas[curmeas[:,1]==times] #correct times #bug here 
                    curleftovermeas, curmeas = overlaphelp(leftovermeas,curmeas)
                    if len(curmeas) >0: #assuming we have any sort of overlap we can compute the distance
#                        timeinds = curmeas[:,1]-leftovert_nstar
#                        curleftovermeas = leftovermeas[timeinds]
                        curdist = np.mean(curleftovermeas[:,2]-curmeas[:,2]) #get dist for the current vehicle j 
                        if curdist > 0: #you are directly behind the current vehicle 
                            newout = copy.deepcopy(out) #need to create copy becuase for loop goes over out
                            newout.insert(count2,i)
                            break #exit loop
                        else: 
                            lastgood = count2
                            case = True
                    count2 += 1
                else: #if we can't put it in front of any of the vehicles then we can safely add it to the end, or we can put it after the last good vehicle we got 
                    if case: 
                        newout = copy.deepcopy(out)
                        newout.insert(lastgood+1,i)
                    else:
                        count2 = 0
                        lasttime = leftovermeas[-1,1]
                        for j in out: #can potentially get put in the middle in special case 
                            curmeas = meas[j]
                            curmeas = curmeas[curmeas[:,7]==lane]
                            t_n = curmeas[0,1]
                            if lasttime < t_n: 
                                newout = copy.deepcopy(out)
                                newout.insert(count2,i)
                        else: #put at end 
                            newout = copy.deepcopy(out)
                            newout.append(i)
                    #note that there is still one edge case we don't handle, where there is no overlap at all, but it doesn't actually
                    #go to the end, it's just kind of snuck in there
                    
                out = newout
                #improvement would be after you successfully add i, see if you can add to vehfollist, and if you can then you can use sortveh_disthelper again. 

            ################
            #deprecated  -  we always just want to call the sortveh_disthelper unless we don't have anything to add. 
#        elif len(vehfollist)==1: #just 1 follower can just add it don't need to get any special ordering. 
#            out.append(vehfollist[0])
            ###################
            
        else: #get order among followers, this should only be called once, and then we should either go to the if and immediately terminate or go to the elif
            #note that this is pretty slow to only call this once potentially, since we don't like adding leftovers. So if you wanted to optimize this you could 
            #make it so if you add a leftover which has followers, you can then use sortveh_disthelper again, add everything 
            if count > 1: #count should be 1 and it should never be any other value. 
                print('bug')
            out = sortveh_disthelper(out, curveh, vehfollist, vehlist, lane, meas, platooninfo)
            vehfollist = []
            #old notes 
            #possibly sortveh2 is the better approach. see notes we can have lists of vehicles you follow to try to get ordering, need to check for times we get multiple on same
            #level, and check for circular dependency. Can resolve these using average distance between follower and leader as discussed below.
            #for after having added multiple followers need a way to dealing with possibly getting multiple followers again. maybe just use last trajectory and do some thing
            #with the ranking. 
            
            #thinking its possible to order this by looking at distance between followers and their leader. then order by the average distance. 
            #edge cases of vehicle which does not follow anything else in platoon. these can be moved in front of their follower. if there are two such vehicles 
            #and they have same follower can do distance compared to the follower. 
            #after adding multiple followers, need to add all followers of followers, so may have multiple followers to add again. 
            #if this happens, compare everything to the leader which origianlly gave multiple followers. keep adding followers until we get to case where there is only 
            #1 vehicle to logically add next. Note that trajectories can be extended using np.diff or similar if needed. 
            pass
            
            
    return out

def overlaphelp(meas1, meas2):
    #for two vehicles meas1 and meas2, computes the overlap between them and returns the data which can be directly compared; this is useful for various things 
    #this is meant to be used when you have somethign like meas[meas[:,7] == lane] and meas2[meas2[:,7] == lane] and then you want all the times where there is overlap. 
    #uses functions sequential and indjumps from calibration 
    
    #get indices of the sequential data 
    ind1 = helper.sequential(meas1)
    ind2 = helper.sequential(meas2)
    
    #change the indices into times 
    times1 = helper.indtotimes(ind1,meas1)
    times2 = helper.indtotimes(ind2,meas2)
    #booking keeping, output will be the parts of meas we can use to compute the distance 
    outtimes = []
    outind1 = []
    outind2 = []
    #need to keep track of where we are 
    count1 = 0 
    count2 = 0
    while count1 < len(times1): #iterate over the first meas
        cur1 = times1[count1]
        while count2 < len(times2): #iterate over the second meas 
            cur2 = times2[count2]
            if cur2[0] < cur1[0] and cur2[1] < cur1[0]: #trivial case, check next 2 block 
                count2 += 1
                continue
            elif cur2[0] > cur1[1] and cur2[1] > cur1[1]: #other trivial case, done checking 2 blocks and check next 1 block 
                count2 = 0
                count1 += 1
                break 
            elif cur2[0] <= cur1[0] and cur2[1] >= cur1[0] and cur2[1] <= cur1[1]:
                curtimes = (cur1[0], cur2[1])
                #code to convert the times back into indices
                outtimes.append(curtimes)
                temp1 = (curtimes[0]-cur1[0]+cur1[2], curtimes[1]-cur1[0]+cur1[2])
                outind1.append(temp1)
                temp1 = (curtimes[0]-cur2[0]+cur2[2],curtimes[1]-cur2[0]+cur2[2])
                outind2.append(temp1)
                #update for next iteration 
                #check the next 2 block 
                count2 += 1 
                continue
            elif cur2[0] <= cur1[0] and cur2[1] >= cur1[1]:
                curtimes = (cur1[0],cur1[1])
                
                outtimes.append(curtimes)
                temp1 = (curtimes[0]-cur1[0]+cur1[2], curtimes[1]-cur1[0]+cur1[2])
                outind1.append(temp1)
                temp1 = (curtimes[0]-cur2[0]+cur2[2],curtimes[1]-cur2[0]+cur2[2])
                outind2.append(temp1)
                #check the next 1 block 
                count1 += 1 
                break
            elif cur1[0] <= cur2[0] and cur1[1] >= cur2[1]:
                curtimes = (cur2[0],cur2[1])
                
                outtimes.append(curtimes)
                temp1 = (curtimes[0]-cur1[0]+cur1[2], curtimes[1]-cur1[0]+cur1[2])
                outind1.append(temp1)
                temp1 = (curtimes[0]-cur2[0]+cur2[2],curtimes[1]-cur2[0]+cur2[2])
                outind2.append(temp1)
                #check the next 2 block 
                count2 += 1
                continue
            else: #cur1[0] < cur2[0] and cur1[1] < cur2[1]
                curtimes = (cur2[0], cur1[1])
                
                outtimes.append(curtimes)
                temp1 = (curtimes[0]-cur1[0]+cur1[2], curtimes[1]-cur1[0]+cur1[2])
                outind1.append(temp1)
                temp1 = (curtimes[0]-cur2[0]+cur2[2],curtimes[1]-cur2[0]+cur2[2])
                outind2.append(temp1)
                
                #check next 1 block
                count1 += 1
                break
        count1 += 1
            
    #now get the final data to return
    dim = np.shape(meas1)[1]
    out1 = np.zeros((0,dim))
    for i in outind1:
        out1 = np.append(out1,meas1[int(i[0]):int(i[1])],axis=0)
    out2 = np.zeros((0,dim))
    for i in outind2:
        out2 = np.append(out2,meas2[int(i[0]):int(i[1])],axis=0)
    
    return out1, out2
    

def sortveh_disthelper(out, curveh, vehfollist,vehlist, lane, meas, platooninfo):
    #note that this can still potentially fail in some special cases:
    #   say you have two followers, one is directly behind you, and then the other followers behind the person behind you. The first follower is only there for a short time, 
    # and then they change lanes. Then the person behind them gets very close to you. This algorithm will put the 2nd follower first, when they should be second, because we are 
    #computing the average distances to the followers. 
    
    #circular dependencies will always have the offending vehicle added in the beginning of the loop. 
    
    #this can fail to give a correct order in some weird cases, where we can't compare all followers, and we also can't compare all followers to a single leader. 
    
    #so some edge cases potentially wrong but overall I think this should be pretty robust. 
    
    #in this rewritten version of the original function, we don't assign distance scores, instead we get all the followers, sort them and add them, and then repeat. So you can never have a follower
    #which is ahead of you. Any circular dependencies will result in 
    
    #curveh - vehicles are sorted relative to this vehicle 
    
    #given an initial vehicle and list of vehicles to add, gets the distance of each trajectory from the initial vehicle, and then 
    #sorts all vehicles based on this distance. 
    distlist = {} #initialized as 0 because the curveh is 0 distance from itself. 
    curveht_nstar = platooninfo[curveh][0]
    out = [curveh]
    
    newfolveh = set()
    curmeas = meas[curveh]
    curmeas = curmeas[curmeas[:,7]==lane]
    for i in vehfollist: 
        #first need to get times when vehicle is following the curveh. 
        temp = meas[i]
        temp = temp[temp[:,7]==lane]
#        print(curveh)
#        print(i)
        lead,fol = overlaphelp(curmeas,temp) #something is wrong with overlaphelp it seems like its not working properly 
        
        curdist = np.mean(lead[:,2] - fol[:,2])
        distlist[i] = curdist #
        
        curfolveh = np.unique(temp[:,5])
#        curfolveh = platooninfo[i][-1][1] #here 
        for j in curfolveh: 
            if j == 0:
                continue 
            if j in vehlist: 
                if j not in vehfollist and j not in out:
                    newfolveh.add(j)
    
    out2 = list(distlist.keys())
    out2 = sorted(out2, key = lambda veh: distlist[veh])
    curlen = len(newfolveh)
    while curlen>0:
        #check if all new followers can be sorted according to a single follower 
        for i in newfolveh: 
            curmeas = meas[i]
            curmeas = curmeas[curmeas[:,7]==lane]
            distlist = {i:0}
            for j in newfolveh: 
                if j==i:
                    continue
                temp = meas[j]
                temp = temp[temp[:,7]==lane]
                
                lead,fol = overlaphelp(curmeas,temp)
                if len(lead) == 0: #failed for vehicle j, so try for other vehicles 
                    break
                else: 
                    curdist = np.mean(lead[:,2]-fol[:,2])
                    distlist[j] = curdist 
            else: 
                #no break in j loop means we succeeded for vehicle i 
                out2 = distlist.keys()
                out2 = sorted(out2,key = lambda veh: distlist[veh]) #sort the new vehicles 
                
#                out.extend(out2) #add all the new vehicles. now we need to get all the new vehicles 
                #to prevent any orders being off by 1, we always check if the order makes sense wehn we add a new vehicle 
                for k in out2: 
                    lastveh = out[-1]
                    lastmeas = meas[lastveh]
                    lastmeas = lastmeas[lastmeas[:,7]==lane]
                    temp = meas[k]
                    temp = temp[temp[:,7]==lane]
                    last, cur = overlaphelp(lastmeas,temp)
                    if len(last) == 0: #nbothing to check 
                        out.append(k)
                    elif np.mean(last[:,2]-cur[:,2]) > 0: #if this is positive it means the order is right 
                        out.append(k)
                    else: 
                        out.insert(-1,k) #it's before the last one in this case. 
                
                oldnewfolveh = newfolveh.copy() #copy of old we will iterate over this and make the new
                newfolveh = set()
                for k in oldnewfolveh: 
                    temp = meas[k]
                    temp = temp[temp[:,7]==lane]
                    curfolveh = np.unique(temp[:,5])
        #            curfolveh = platooninfo[i][-1][1] #and here 
                    for l in curfolveh: 
                        if l == 0:
                            continue 
                        if l in vehlist: #has to be a vehicle we are sorting 
                            if l not in out: #can't be a vehicle already sorted
                                newfolveh.add(l)
                curlen = len(newfolveh)
                break #this is beraking the first loop over i 
        else: #this else is with the first loop over i 
        #this means we weren't able to sort the new vehicles with respect to each other, so we'll try to sort them with respect to one of the leaders already added. 
            #first we have to figure out what leaders we can potentially use 
            for i in range(len(out)): #we will go backwards over everything in out 
                
                curveh = out[int(-(i+1))] #go backwards 
                curmeas = meas[curveh]
                curmeas = curmeas[curmeas[:,7]==lane]
                lasttime = curmeas[-1,1]
                distlist = {}
                
                for j in newfolveh:
                    temp = meas[j]
                    temp = temp[temp[:,7]==lane]
                    if temp[0,1] > lasttime:  #simple check if failed to potentially save a lot of time 
                        break
                    
                    lead,fol = overlaphelp(curmeas,temp)
                    if len(lead) == 0:  #failed 
                        break
                    else: 
                        curdist = np.mean(lead[:,2] - fol[:,2])
                        distlist[j] = curdist
                else: #succeeded
                    out2 = distlist.keys()
                    out2 = sorted(out2,key = lambda veh: distlist[veh]) #sort the new vehicles 
                    
#                    out.extend(out2) #add all the new vehicles. now we need to get all the new vehicles 
                    for k in out2: 
                        lastveh = out[-1]
                        lastmeas = meas[lastveh]
                        lastmeas = lastmeas[lastmeas[:,7]==lane]
                        temp = meas[k]
                        temp = temp[temp[:,7]==lane]
                        last, cur = overlaphelp(lastmeas,temp)
                        if len(last) == 0: #nbothing to check 
                            out.append(k)
                        elif np.mean(last[:,2]-cur[:,2]) > 0: #if this is positive it means the order is right 
                            out.append(k)
                        else: 
                            out.insert(-1,k) #it's before the last one in this case. 
                    
                    oldnewfolveh = newfolveh.copy() #copy of old we will iterate over this and make the new
                    newfolveh = set()
                    for k in oldnewfolveh: 
                        temp = meas[k]
                        temp = temp[temp[:,7]==lane]
                        curfolveh = np.unique(temp[:,5])
            #            curfolveh = platooninfo[i][-1][1] #and here 
                        for l in curfolveh: 
                            if l == 0:
                                continue 
                            if l in vehlist: #has to be a vehicle we are sorting 
                                if l not in out: #can't be a vehicle already sorted
                                    newfolveh.add(l)
                    curlen = len(newfolveh)
                    break #this is beraking the first loop over i 
                    
            else: #this is attached to the first loop over i, it means we have no idea how to sort the vehicles in newfolveh. 
                #in this case what we'll do is throw a warning, and not do anything with the vehicles, so they will get put into leftover. 
                print('we werent able to sort some vehicles, they will be handled as leftovers') #this should only happen rarely for a dataset with congestion in it. 
                oldnewfolveh = newfolveh.copy() #copy of old we will iterate over this and make the new
                newfolveh = set()
                for k in oldnewfolveh: 
                    temp = meas[k]
                    temp = temp[temp[:,7]==lane]
                    curfolveh = np.unique(temp[:,5])
        #            curfolveh = platooninfo[i][-1][1] #and here 
                    for l in curfolveh: 
                        if l == 0:
                            continue 
                        if l in vehlist: #has to be a vehicle we are sorting 
                            if l not in out: #can't be a vehicle already sorted
                                newfolveh.add(l)
                curlen = len(newfolveh)
                
>>>>>>> f7e46c34


#######these used to be in the old simulation.py file
###nothing special but the hd has some code to draw arrows which is actually somewhat nice so you can see what direction the loops are going in 
def rediff(x, dt, end = True):
    #first order forward difference on x
    #input - array of values x 
    
    #output - array of numerically differentiated dx which is 1 length shorter 
    #if end is true, we will return the last value twice so it's the same length. 
    
    out = []
    for i in range(len(x)-1):
        new = (x[i+1]-x[i])/dt
        out.append(new)
        
    if end: 
        out.append(out[-1])
    return out 

def hd(lead,fol, arrowinterval = .5 ):
    N = len(lead.x) #number measurements 
    hd = []
    for i in range(N):
        cur = lead.x[i]-fol.x[i]-lead.len
        hd.append(cur)
        
    plt.plot(hd,fol.dx)
    

    # \\ TO DO \\ ##
    #a possible improvement here would be to record the length of the trjaecotry and then choose the arrowinterval and 
    #arrow size based on that length so that you don't have to manually specify the arrowinterval
        
    counter = 0
    arrlen = .1
    arroffset = 13*math.pi/16
    for i in range(N-1):
        dy = fol.dx[i+1]- fol.dx[i]
        dx = hd[i+1] - hd[i]
        counter = counter + (dy**2+dx**2)**.5 #keep track of length traveled 
        if counter > arrowinterval: #if its time to draw another arrow 
            counter = 0 #reset counter
            theta = math.atan2(dy,dx) #angle at which arrow will point 
            arr1dx = arrlen*math.cos(theta-arroffset)
            arr2dx = arrlen*math.cos(theta+arroffset)
            arr1dy = arrlen*math.sin(theta-arroffset)
            arr2dy = arrlen*math.sin(theta+arroffset)
            plt.plot([hd[i],hd[i]+arr1dx],[fol.dx[i],fol.dx[i]+arr1dy],'k-')
            plt.plot([hd[i],hd[i]+arr2dx],[fol.dx[i],fol.dx[i]+arr2dy],'k-')
    
    return hd 

def vehplot(universe, interval = 1):
    N = len(universe)
    plt.subplot(1,2,1)
    for i in range(0,N,interval):
        plt.plot(universe[i].x)
    plt.ylabel('space')
    plt.xlabel('time')
    plt.yticks([])
    plt.xticks([])
    plt.subplot(1,2,2)
    for i in range(0,N,interval):
        plt.plot(np.asarray(universe[i].dx)- 2*i)
    plt.ylabel('speed')
    plt.xlabel('time')
    plt.yticks([])
    plt.xticks([])
        
    return

def stdplot(universe,customx = None):
    N = len(universe)
    y = []
    for i in range(N):
        y.append(np.std(universe[i].dx))
    if customx == None: 
        plt.plot(y,'k.')
    else: 
        plt.plot(customx,y,'k.')
        
    return <|MERGE_RESOLUTION|>--- conflicted
+++ resolved
@@ -2286,426 +2286,6 @@
     ax.autoscale_view()
 
 
-<<<<<<< HEAD
-=======
-def sortveh3(vehlist,lane,meas,platooninfo):
-    #third attempt at a platoon ordering algorithm 
-    #this one is more hueristic based but should work pretty much always 
-    """
-    main way to improve this functions 
-    
-    -come up with some clever way to sort vehicles. I've thought about it for a long time and this is pretty much the best I came up with. 
-    
-    -main way to improve speed is that when you are going over the leftover, you should check if you can add stuff to vehfollist, and potentially use the sortveh_disthelper again. 
-    because the way we are adding vehicles in the leftover is very very slow (n^2) and the way sortveh_disthelper does it looks like (n), so if a bunch of stuff ends up in leftover
-    it can potentially kill your performance. so if you need to sort stuff where alot of the vehicles end up in leftover you probably want to make that modification. 
-    """
-    
-    #initialization 
-    vehlist = sorted(list(vehlist), key = lambda veh: platooninfo[veh][0]) #initial guess of order
-    out = [vehlist[0]] #initialize output 
-    
-    end = False #keep iterating while end is False
-    curveh = out[0] #the first vehicle. 
-    
-    #get vehfollist, list of following vehicles which we will add.
-    temp = meas[curveh]
-    temp = temp[temp[:,7]==lane]
-    vehfollist = np.unique(temp[:,5])
-    temp = []
-    for i in vehfollist: 
-        if i == 0 : 
-            continue
-        if i in vehlist: 
-            temp.append(i)
-    vehfollist = temp
-    
-    #the way this works is that we keep adding things to vehfollist and they are sorted as they are added to the output. 
-    #So we keep adding followers and followers of followers. This won't necessarily add all vehicles though, because we can also have leaders of followers, 
-    #and also because we don't know the order in the beginning we don't necessarily begin with the first vehicle, so there may be leaders of the initial curveh. 
-    
-    count = 0 
-    while not end: 
-        count += 1 
-        #
-        if len(out)==len(vehlist): # if everything is added to out it means that everything is done
-            end = True
-            
-        elif len(vehfollist) == 0: #if there are no followers to add but there are still vehicles we need to order then we need to do something about the rest of
-            #the vehicles 
-            #leftover has all vehicles which haven't been added/sorted yet. 
-            leftover = vehlist.copy()
-            for i in out: 
-                leftover.remove(i)
-                
-            leftover = sortveh3(leftover,lane,meas,platooninfo) #order the leftover 
-            leftover.reverse() #iterate over it in reverse 
-            
-            for i in leftover: #if we have leftover, we will go through and add each vehicle one at a time. 
-                #first check if we can trivially add the vehicle to either the beginning or end. 
-                platoont_nstar = platooninfo[out[0]][0] #first time in the platoon 
-                platoonT_n = platooninfo[out[-1]][3] #last time in the platoon 
-                if platooninfo[i][3] < platoont_nstar: 
-#                    newout = out.copy()
-#                    newout.insert(0,i)
-                    out.insert(0,i)
-                    continue
-                if platooninfo[i][0] > platoonT_n:
-#                    newout = out.copy()
-#                    newout.append(i)
-                    out.append(i)
-                    continue 
-                    
-                #now we will go through each vehicle in the platoon and measure distance from the vehicle to the leftover. The very first vehicle with a positive value
-                #must be the vehicle which is directly after the leftover. 
-                leftovermeas = meas[i]
-                leftovermeas = leftovermeas[leftovermeas[:,7]==lane]
-#                times = leftovermeas[:,1] #times the vehicle is in the target lane 
-                leftovert_nstar = platooninfo[i][0] #t_nstar for the leftover
-                
-                count2 = 0 #keep track of which vehicle we are currently on 
-                case = False
-                for j in out: #now we need to iterate over each vehicle in the platoon to get the distance for the leftover. 
-                    curmeas = meas[j]
-                    curmeas = curmeas[curmeas[:,7]==lane]
-#                    curmeas = curmeas[curmeas[:,1]==times] #correct times #bug here 
-                    curleftovermeas, curmeas = overlaphelp(leftovermeas,curmeas)
-                    if len(curmeas) >0: #assuming we have any sort of overlap we can compute the distance
-#                        timeinds = curmeas[:,1]-leftovert_nstar
-#                        curleftovermeas = leftovermeas[timeinds]
-                        curdist = np.mean(curleftovermeas[:,2]-curmeas[:,2]) #get dist for the current vehicle j 
-                        if curdist > 0: #you are directly behind the current vehicle 
-                            newout = copy.deepcopy(out) #need to create copy becuase for loop goes over out
-                            newout.insert(count2,i)
-                            break #exit loop
-                        else: 
-                            lastgood = count2
-                            case = True
-                    count2 += 1
-                else: #if we can't put it in front of any of the vehicles then we can safely add it to the end, or we can put it after the last good vehicle we got 
-                    if case: 
-                        newout = copy.deepcopy(out)
-                        newout.insert(lastgood+1,i)
-                    else:
-                        count2 = 0
-                        lasttime = leftovermeas[-1,1]
-                        for j in out: #can potentially get put in the middle in special case 
-                            curmeas = meas[j]
-                            curmeas = curmeas[curmeas[:,7]==lane]
-                            t_n = curmeas[0,1]
-                            if lasttime < t_n: 
-                                newout = copy.deepcopy(out)
-                                newout.insert(count2,i)
-                        else: #put at end 
-                            newout = copy.deepcopy(out)
-                            newout.append(i)
-                    #note that there is still one edge case we don't handle, where there is no overlap at all, but it doesn't actually
-                    #go to the end, it's just kind of snuck in there
-                    
-                out = newout
-                #improvement would be after you successfully add i, see if you can add to vehfollist, and if you can then you can use sortveh_disthelper again. 
-
-            ################
-            #deprecated  -  we always just want to call the sortveh_disthelper unless we don't have anything to add. 
-#        elif len(vehfollist)==1: #just 1 follower can just add it don't need to get any special ordering. 
-#            out.append(vehfollist[0])
-            ###################
-            
-        else: #get order among followers, this should only be called once, and then we should either go to the if and immediately terminate or go to the elif
-            #note that this is pretty slow to only call this once potentially, since we don't like adding leftovers. So if you wanted to optimize this you could 
-            #make it so if you add a leftover which has followers, you can then use sortveh_disthelper again, add everything 
-            if count > 1: #count should be 1 and it should never be any other value. 
-                print('bug')
-            out = sortveh_disthelper(out, curveh, vehfollist, vehlist, lane, meas, platooninfo)
-            vehfollist = []
-            #old notes 
-            #possibly sortveh2 is the better approach. see notes we can have lists of vehicles you follow to try to get ordering, need to check for times we get multiple on same
-            #level, and check for circular dependency. Can resolve these using average distance between follower and leader as discussed below.
-            #for after having added multiple followers need a way to dealing with possibly getting multiple followers again. maybe just use last trajectory and do some thing
-            #with the ranking. 
-            
-            #thinking its possible to order this by looking at distance between followers and their leader. then order by the average distance. 
-            #edge cases of vehicle which does not follow anything else in platoon. these can be moved in front of their follower. if there are two such vehicles 
-            #and they have same follower can do distance compared to the follower. 
-            #after adding multiple followers, need to add all followers of followers, so may have multiple followers to add again. 
-            #if this happens, compare everything to the leader which origianlly gave multiple followers. keep adding followers until we get to case where there is only 
-            #1 vehicle to logically add next. Note that trajectories can be extended using np.diff or similar if needed. 
-            pass
-            
-            
-    return out
-
-def overlaphelp(meas1, meas2):
-    #for two vehicles meas1 and meas2, computes the overlap between them and returns the data which can be directly compared; this is useful for various things 
-    #this is meant to be used when you have somethign like meas[meas[:,7] == lane] and meas2[meas2[:,7] == lane] and then you want all the times where there is overlap. 
-    #uses functions sequential and indjumps from calibration 
-    
-    #get indices of the sequential data 
-    ind1 = helper.sequential(meas1)
-    ind2 = helper.sequential(meas2)
-    
-    #change the indices into times 
-    times1 = helper.indtotimes(ind1,meas1)
-    times2 = helper.indtotimes(ind2,meas2)
-    #booking keeping, output will be the parts of meas we can use to compute the distance 
-    outtimes = []
-    outind1 = []
-    outind2 = []
-    #need to keep track of where we are 
-    count1 = 0 
-    count2 = 0
-    while count1 < len(times1): #iterate over the first meas
-        cur1 = times1[count1]
-        while count2 < len(times2): #iterate over the second meas 
-            cur2 = times2[count2]
-            if cur2[0] < cur1[0] and cur2[1] < cur1[0]: #trivial case, check next 2 block 
-                count2 += 1
-                continue
-            elif cur2[0] > cur1[1] and cur2[1] > cur1[1]: #other trivial case, done checking 2 blocks and check next 1 block 
-                count2 = 0
-                count1 += 1
-                break 
-            elif cur2[0] <= cur1[0] and cur2[1] >= cur1[0] and cur2[1] <= cur1[1]:
-                curtimes = (cur1[0], cur2[1])
-                #code to convert the times back into indices
-                outtimes.append(curtimes)
-                temp1 = (curtimes[0]-cur1[0]+cur1[2], curtimes[1]-cur1[0]+cur1[2])
-                outind1.append(temp1)
-                temp1 = (curtimes[0]-cur2[0]+cur2[2],curtimes[1]-cur2[0]+cur2[2])
-                outind2.append(temp1)
-                #update for next iteration 
-                #check the next 2 block 
-                count2 += 1 
-                continue
-            elif cur2[0] <= cur1[0] and cur2[1] >= cur1[1]:
-                curtimes = (cur1[0],cur1[1])
-                
-                outtimes.append(curtimes)
-                temp1 = (curtimes[0]-cur1[0]+cur1[2], curtimes[1]-cur1[0]+cur1[2])
-                outind1.append(temp1)
-                temp1 = (curtimes[0]-cur2[0]+cur2[2],curtimes[1]-cur2[0]+cur2[2])
-                outind2.append(temp1)
-                #check the next 1 block 
-                count1 += 1 
-                break
-            elif cur1[0] <= cur2[0] and cur1[1] >= cur2[1]:
-                curtimes = (cur2[0],cur2[1])
-                
-                outtimes.append(curtimes)
-                temp1 = (curtimes[0]-cur1[0]+cur1[2], curtimes[1]-cur1[0]+cur1[2])
-                outind1.append(temp1)
-                temp1 = (curtimes[0]-cur2[0]+cur2[2],curtimes[1]-cur2[0]+cur2[2])
-                outind2.append(temp1)
-                #check the next 2 block 
-                count2 += 1
-                continue
-            else: #cur1[0] < cur2[0] and cur1[1] < cur2[1]
-                curtimes = (cur2[0], cur1[1])
-                
-                outtimes.append(curtimes)
-                temp1 = (curtimes[0]-cur1[0]+cur1[2], curtimes[1]-cur1[0]+cur1[2])
-                outind1.append(temp1)
-                temp1 = (curtimes[0]-cur2[0]+cur2[2],curtimes[1]-cur2[0]+cur2[2])
-                outind2.append(temp1)
-                
-                #check next 1 block
-                count1 += 1
-                break
-        count1 += 1
-            
-    #now get the final data to return
-    dim = np.shape(meas1)[1]
-    out1 = np.zeros((0,dim))
-    for i in outind1:
-        out1 = np.append(out1,meas1[int(i[0]):int(i[1])],axis=0)
-    out2 = np.zeros((0,dim))
-    for i in outind2:
-        out2 = np.append(out2,meas2[int(i[0]):int(i[1])],axis=0)
-    
-    return out1, out2
-    
-
-def sortveh_disthelper(out, curveh, vehfollist,vehlist, lane, meas, platooninfo):
-    #note that this can still potentially fail in some special cases:
-    #   say you have two followers, one is directly behind you, and then the other followers behind the person behind you. The first follower is only there for a short time, 
-    # and then they change lanes. Then the person behind them gets very close to you. This algorithm will put the 2nd follower first, when they should be second, because we are 
-    #computing the average distances to the followers. 
-    
-    #circular dependencies will always have the offending vehicle added in the beginning of the loop. 
-    
-    #this can fail to give a correct order in some weird cases, where we can't compare all followers, and we also can't compare all followers to a single leader. 
-    
-    #so some edge cases potentially wrong but overall I think this should be pretty robust. 
-    
-    #in this rewritten version of the original function, we don't assign distance scores, instead we get all the followers, sort them and add them, and then repeat. So you can never have a follower
-    #which is ahead of you. Any circular dependencies will result in 
-    
-    #curveh - vehicles are sorted relative to this vehicle 
-    
-    #given an initial vehicle and list of vehicles to add, gets the distance of each trajectory from the initial vehicle, and then 
-    #sorts all vehicles based on this distance. 
-    distlist = {} #initialized as 0 because the curveh is 0 distance from itself. 
-    curveht_nstar = platooninfo[curveh][0]
-    out = [curveh]
-    
-    newfolveh = set()
-    curmeas = meas[curveh]
-    curmeas = curmeas[curmeas[:,7]==lane]
-    for i in vehfollist: 
-        #first need to get times when vehicle is following the curveh. 
-        temp = meas[i]
-        temp = temp[temp[:,7]==lane]
-#        print(curveh)
-#        print(i)
-        lead,fol = overlaphelp(curmeas,temp) #something is wrong with overlaphelp it seems like its not working properly 
-        
-        curdist = np.mean(lead[:,2] - fol[:,2])
-        distlist[i] = curdist #
-        
-        curfolveh = np.unique(temp[:,5])
-#        curfolveh = platooninfo[i][-1][1] #here 
-        for j in curfolveh: 
-            if j == 0:
-                continue 
-            if j in vehlist: 
-                if j not in vehfollist and j not in out:
-                    newfolveh.add(j)
-    
-    out2 = list(distlist.keys())
-    out2 = sorted(out2, key = lambda veh: distlist[veh])
-    curlen = len(newfolveh)
-    while curlen>0:
-        #check if all new followers can be sorted according to a single follower 
-        for i in newfolveh: 
-            curmeas = meas[i]
-            curmeas = curmeas[curmeas[:,7]==lane]
-            distlist = {i:0}
-            for j in newfolveh: 
-                if j==i:
-                    continue
-                temp = meas[j]
-                temp = temp[temp[:,7]==lane]
-                
-                lead,fol = overlaphelp(curmeas,temp)
-                if len(lead) == 0: #failed for vehicle j, so try for other vehicles 
-                    break
-                else: 
-                    curdist = np.mean(lead[:,2]-fol[:,2])
-                    distlist[j] = curdist 
-            else: 
-                #no break in j loop means we succeeded for vehicle i 
-                out2 = distlist.keys()
-                out2 = sorted(out2,key = lambda veh: distlist[veh]) #sort the new vehicles 
-                
-#                out.extend(out2) #add all the new vehicles. now we need to get all the new vehicles 
-                #to prevent any orders being off by 1, we always check if the order makes sense wehn we add a new vehicle 
-                for k in out2: 
-                    lastveh = out[-1]
-                    lastmeas = meas[lastveh]
-                    lastmeas = lastmeas[lastmeas[:,7]==lane]
-                    temp = meas[k]
-                    temp = temp[temp[:,7]==lane]
-                    last, cur = overlaphelp(lastmeas,temp)
-                    if len(last) == 0: #nbothing to check 
-                        out.append(k)
-                    elif np.mean(last[:,2]-cur[:,2]) > 0: #if this is positive it means the order is right 
-                        out.append(k)
-                    else: 
-                        out.insert(-1,k) #it's before the last one in this case. 
-                
-                oldnewfolveh = newfolveh.copy() #copy of old we will iterate over this and make the new
-                newfolveh = set()
-                for k in oldnewfolveh: 
-                    temp = meas[k]
-                    temp = temp[temp[:,7]==lane]
-                    curfolveh = np.unique(temp[:,5])
-        #            curfolveh = platooninfo[i][-1][1] #and here 
-                    for l in curfolveh: 
-                        if l == 0:
-                            continue 
-                        if l in vehlist: #has to be a vehicle we are sorting 
-                            if l not in out: #can't be a vehicle already sorted
-                                newfolveh.add(l)
-                curlen = len(newfolveh)
-                break #this is beraking the first loop over i 
-        else: #this else is with the first loop over i 
-        #this means we weren't able to sort the new vehicles with respect to each other, so we'll try to sort them with respect to one of the leaders already added. 
-            #first we have to figure out what leaders we can potentially use 
-            for i in range(len(out)): #we will go backwards over everything in out 
-                
-                curveh = out[int(-(i+1))] #go backwards 
-                curmeas = meas[curveh]
-                curmeas = curmeas[curmeas[:,7]==lane]
-                lasttime = curmeas[-1,1]
-                distlist = {}
-                
-                for j in newfolveh:
-                    temp = meas[j]
-                    temp = temp[temp[:,7]==lane]
-                    if temp[0,1] > lasttime:  #simple check if failed to potentially save a lot of time 
-                        break
-                    
-                    lead,fol = overlaphelp(curmeas,temp)
-                    if len(lead) == 0:  #failed 
-                        break
-                    else: 
-                        curdist = np.mean(lead[:,2] - fol[:,2])
-                        distlist[j] = curdist
-                else: #succeeded
-                    out2 = distlist.keys()
-                    out2 = sorted(out2,key = lambda veh: distlist[veh]) #sort the new vehicles 
-                    
-#                    out.extend(out2) #add all the new vehicles. now we need to get all the new vehicles 
-                    for k in out2: 
-                        lastveh = out[-1]
-                        lastmeas = meas[lastveh]
-                        lastmeas = lastmeas[lastmeas[:,7]==lane]
-                        temp = meas[k]
-                        temp = temp[temp[:,7]==lane]
-                        last, cur = overlaphelp(lastmeas,temp)
-                        if len(last) == 0: #nbothing to check 
-                            out.append(k)
-                        elif np.mean(last[:,2]-cur[:,2]) > 0: #if this is positive it means the order is right 
-                            out.append(k)
-                        else: 
-                            out.insert(-1,k) #it's before the last one in this case. 
-                    
-                    oldnewfolveh = newfolveh.copy() #copy of old we will iterate over this and make the new
-                    newfolveh = set()
-                    for k in oldnewfolveh: 
-                        temp = meas[k]
-                        temp = temp[temp[:,7]==lane]
-                        curfolveh = np.unique(temp[:,5])
-            #            curfolveh = platooninfo[i][-1][1] #and here 
-                        for l in curfolveh: 
-                            if l == 0:
-                                continue 
-                            if l in vehlist: #has to be a vehicle we are sorting 
-                                if l not in out: #can't be a vehicle already sorted
-                                    newfolveh.add(l)
-                    curlen = len(newfolveh)
-                    break #this is beraking the first loop over i 
-                    
-            else: #this is attached to the first loop over i, it means we have no idea how to sort the vehicles in newfolveh. 
-                #in this case what we'll do is throw a warning, and not do anything with the vehicles, so they will get put into leftover. 
-                print('we werent able to sort some vehicles, they will be handled as leftovers') #this should only happen rarely for a dataset with congestion in it. 
-                oldnewfolveh = newfolveh.copy() #copy of old we will iterate over this and make the new
-                newfolveh = set()
-                for k in oldnewfolveh: 
-                    temp = meas[k]
-                    temp = temp[temp[:,7]==lane]
-                    curfolveh = np.unique(temp[:,5])
-        #            curfolveh = platooninfo[i][-1][1] #and here 
-                    for l in curfolveh: 
-                        if l == 0:
-                            continue 
-                        if l in vehlist: #has to be a vehicle we are sorting 
-                            if l not in out: #can't be a vehicle already sorted
-                                newfolveh.add(l)
-                curlen = len(newfolveh)
-                
->>>>>>> f7e46c34
-
 
 #######these used to be in the old simulation.py file
 ###nothing special but the hd has some code to draw arrows which is actually somewhat nice so you can see what direction the loops are going in 
