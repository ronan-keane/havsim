
"""
The Lane class and boundary conditions.
"""
import numpy as np
import math
import copy


def downstream_wrapper(method='speed', time_series=None, congested=True, merge_side='l',
                       merge_anchor_ind=None, target_lane=None, self_lane=None, shift=1, minacc=-2,
                       stopping='car following'):
    """Defines call_downstream method for Lane. keyword options control behavior of call_downstream.

    call_downstream is used instead of the cf model in order to get the acceleration in cases where there is
    no lead vehicle (e.g. because the lead vehicle has left the simulation). Essentially, call_downstream
    will determine the rate at which vehicles can exit the simulation.
    call_downstream also gets used for on-ramps/merges where you have no leader not because you are
    leaving the simulation, but rather because the lane is about to end and you need to move over.
    Lastly, if the simulation starts with no Vehicles, call_downstream will entirely determine
    The keyword arg 'method' defines the behavior of call_downstream method for a Lane.

    Args:
        method: one of 'speed', 'free', 'flow', 'free merge', 'merge'
            'speed' - Give a function which explicitly returns the speed, and we compute the acceleration.
                Options -
                time_series: function takes in timeind, returns speed

            'free' - We use the vehicle's free_cf method to update the acceleration. This is as if vehicles
            can exit the simulation as quickly as possible.
                Options -
                None.

            'flow' - We get a flow from time_series; we then use the vehicle's inverse flow method to find
            the speed corresponding to the flow
                Options -
                time_series: function takes in timeind, returns flow
                congested: whether to assume flow is in congested or free flow branch

            'free merge' - We use the vehicle's free flow method to update, unless we are getting too close
            to the end of the road, in which case we ensure the Vehicle will stop before reaching the end of
            the lane. We assume that vehicles stop as if there was a stationary lead vehicle at the end of
            the lane. This is done by creating an AnchorVehicle at the end of the lane which is used as a
            lead vehicle.
                Options -
                minacc: We always compute the vehicle's acceleration using the anchor as a leader. If the
                    vehicle has an acceleration more negative than minacc, we use the anchor as a leader.
                    otherwise, we use the vehicle's free flow method
                stopping: if 'car following', we use the strategy with minacc. if 'ballistic', we stop
                    only when it is necessary as determined by the vehicle's minimum acceleration
                self_lane: vehicle needs to stop when reaching the end of self_lane
                time_series: Can use either free flow method or time_series; we use time_series if it is
                    not None

            'merge' - This is meant to give a longitudinal update in congested conditions while on a
            bottleneck (on ramp or lane ending, where you must merge). minacc and self_lane give behavior
            the same as in 'free merge'.
                Options -
                merge_side: either 'l' or 'r' depending on which side vehicles need to merge
                target_lane: lanes vehicles need to merge into
                merge_anchor_ind: index for merge anchor in target_lane
                self_lane: if not None, the vehicle needs to stop at the end of self_lane. If None, the
                    vehicle won't stop.
                minacc: if the acceleration needed to stop is more negative than minacc, we begin to stop.
                stopping: if 'car following', we use the strategy with minacc. if 'ballistic', we stop
                    only when it is necessary as determined by the vehicle's minimum acceleration
                shift: we infer a speed based on conditions in target_lane. We do this by shifting the speed
                    of a vehicle in target_lane by shift. (e.g. shift = 1, use the speed from 1 second ago)
                time_series: if we aren't stopping at the end of self_lane,  and can't find a vehicle to infer
                    the speed from, time_series controls the behavior. If None, the vehicle uses its free cf
                    method. Otherwise, time_series specifies a speed which is used.

    Returns:
        call_downstream method for a Lane. Takes in (veh, timeind, dt) and returns acceleration.
    """
    # options - time_series
    if method == 'speed':  # specify a function which takes in time and returns the speed
        def call_downstream(self, veh, timeind):
            speed = time_series(timeind)
            return veh.acc_bounds((speed - veh.speed)/self.dt)
        return call_downstream

    # options - none
    elif method == 'free':  # use free flow method of the vehicle
        def free_downstream(self, veh, timeind):
            return veh.free_cf(veh.cf_parameters, veh.speed)
        return free_downstream

    # options - time_series, congested
    elif method == 'flow':  # specify a function which gives the flow, we invert the flow to obtain speed
        def call_downstream(self, veh, timeind):
            flow = time_series(timeind)
            speed = veh.inv_flow(flow, output_type='v', congested=congested)
            return (speed - veh.speed)/self.dt
        return call_downstream

    # options - minacc, self_lane
    elif method == 'free merge':  # use free flow method of the vehicle, stop at end of lane
        endanchor = AnchorVehicle(self_lane, None)
        endanchor.pos = self_lane.end

        def free_downstream(self, veh, timeind):
            hd = get_headway(veh, endanchor)

            # more aggressive breaking strategy is based on car following model
            if stopping[0] == 'c':
                acc = veh.get_cf(hd, veh.speed, endanchor, timeind)
                if acc < minacc:
                    return acc
            # another strategy is to only decelerate when absolutely necessary
            else:
                if hd < veh.speed**2*.5/-veh.minacc+self.dt*veh.speed:
                    return veh.minacc
            if time_series is not None:
                return (time_series(timeind) - veh.speed)/self.dt
            return veh.free_cf(veh.cf_parameters, veh.speed)
        return free_downstream

    # options - merge_side, merge_anchor_ind, target_lane, self_lane, shift, minacc, time_series
    elif method == 'merge':
        # first try to get a vehicle in the target_lane and use its shifted speed. Cannot be an AnchorVehicle
        # if we fail to find such a vehicle and time_series is not None: we use time_series
        # otherwise we will use the vehicle's free_cf method
        if merge_side == 'l':
            folside = 'lfol'
        elif merge_side == 'r':
            folside = 'rfol'
        if self_lane is not None:
            endanchor = AnchorVehicle(self_lane, None)
            endanchor.pos = self_lane.end
        else:
            endanchor = None

        def call_downstream(self, veh, timeind):
            # stop if we are nearing end of self_lane
            if endanchor is not None:
                hd = get_headway(veh, endanchor)
                # more aggressive breaking strategy is based on car following model
                if stopping[0] == 'c':
                    acc = veh.get_cf(hd, veh.speed, endanchor, timeind)
                    if acc < minacc:
                        return acc
                # another strategy is to only decelerate when absolutely necessary
                else:
                    if hd < veh.speed**2*.5/-veh.minacc+self.dt*veh.speed:
                        return veh.minacc
            # try to find a vehicle to use for shifted speed
            # first check if we can use your current lc side follower
            # if that fails, try using the merge anchor for the target_lane.
            # can also try the leader of either of the above.
            fol = getattr(veh, folside)
            if merge_anchor_ind is not None:
                if fol is None:
                    fol = target_lane.merge_anchors[merge_anchor_ind][0]
                if fol.cf_parameters is None:
                    fol = fol.lead
            elif fol is None:
                pass
            elif fol.cf_parameters is None:
                fol = fol.lead

            if fol is not None:  # fol must either be none or a vehicle (can't be anchor)
                speed = shift_speed(fol.speedmem, shift, self.dt)
            elif time_series is not None:
                speed = time_series(timeind)
            else:
                return veh.free_cf(veh.cf_parameters, veh.speed)
            return (speed - veh.speed)/self.dt

        return call_downstream


def get_inflow_wrapper(time_series=None, args=(None,), inflow_type='flow'):
    """Defines get_inflow method for Lane.

    get_inflow is used for a lane with upstream boundary conditions to increment the inflow_buffer
    attribute which controls when we attempt to add vehicles to the simulation.

    Args:
        time_series: function which takes in a timeind and returns either a flow (inflow_type = 'flow') or
            speed (inflow_type = 'speed' or 'congested').
        args: tuple of arguments to be passed to arrival_time_inflow if inflow_type is 'arrivals'.
        inflow_type: Method to add vehicles. One of 'flow', 'speed', 'congested'
            'flow' - time_series returns the flow explicitly

            'flow speed' - time_series returns both flow and speed. Note that if the speed is not given, we assume
                a speed close to the maximum speed.

            'speed' - time_series returns a speed, we get a flow from the speed using the get_eql method of
            the Vehicle.

            'congested' - This is meant to add a vehicle with ~0 acceleration as soon as it is possible to do
            so. This is similar to 'speed', but instead of getting speed from time_series, we get it from
            the anchor's lead vehicle. This may help remove artifacts from the upstream boundary
            condition caused by simulations with different Vehicle parameters.
            Requires get_eql method of the Vehicle.

<<<<<<< HEAD
            'arrivals' - We sample from some distribution to generate the next (continuous) arrival time.
            When we pass that time in the simulation (time index >= next arrival time), we add 1 flow. *args
            is passed to arrival_time_inflow.__init__
            Note that the 'arrivals' get_inflow type does not give an instantaneous flow rate, which means it is not
            compatible with the eql_inflow_congested or eql_inflow_free incremental_inflow types.
=======
            'arrivals' - We sample from some distribution to generate the next (continuous) arrival time. This is
            converted to an instantaneous arrival rate.

>>>>>>> f1d830a6

    Returns:
        get_inflow method for a Lane. Takes in (timeind) and returns instantaneous flow, vehicle speed,
        at that time. If we return None for the speed, increment_inflow will obtain the speed.
    """
    # todo

    # give flow series - simple
    if inflow_type == 'flow':
        def get_inflow(self, timeind):
            return time_series(timeind), None

    elif inflow_type == 'flow speed':
        def get_inflow(self, timeind):
            return time_series(timeind)

    # give speed series, we convert to equilibrium flow using the parameters of the next vehicle to be added
    # note that if all vehicles have same parameters/length, this is exactly equivalent to the 'flow' method
    # (where the speeds correspond to the flows for the eql soln being used)
    elif inflow_type == 'speed':
        def get_inflow(self, timeind):
            spd = time_series(timeind)
            lead = self.anchor.lead
            if lead is not None:
                leadlen = lead.len
            else:
                leadlen = self.newveh.len
            s = self.newveh.get_eql(spd, find='s')
            return spd / (s + leadlen), spd

    # in congested type it is similar to the 'speed' method but uses the speed from the anchor.lead instead of
    # a speed which is specified a priori. This is basically supposed to add a vehicle with 0 acceleration
    elif inflow_type == 'congested':
        def get_inflow(self, timeind):
            lead = self.anchor.lead
            if lead is not None:
                leadlen = lead.len
                spd = lead.speed
            else:
                leadlen = self.newveh.len
                spd = time_series(timeind)
            s = self.newveh.get_eql(spd, find='s')
            return spd / (s + leadlen), spd

    # in arrivals type we generate arrival times according to some stochastic process and add 1 inflow
    # whenever the time index passes the
    elif inflow_type == 'arrivals':
        dist_wrapper = arrival_time_inflow(*args)
        def get_inflow(self, timeind):
            return dist_wrapper(timeind), None

    return get_inflow


def timeseries_wrapper(timeseries, starttimeind=0):
    """Decorator to convert a list or numpy array into a function which accepts a timeind."""
    def out(timeind):
        return timeseries[timeind-starttimeind]
    return out


class M3Arrivals:
    """Generates random arrival times according to the M3 Model (Cowan, 1975)."""

    def __init__(self, q, tm, alpha):
        """Inits object whose call method generates arrival times.

        Args:
            q (float): the (expected) flow rate q
            tm (float): the minimum possible time headway
            alpha (float): (1- alpha) is the probability having tm arrival time
        """
        self.tm = tm
        self.alpha = alpha
        self.lam = alpha*q/(1-tm*q)   # reads as lambda

    def __call__(self, *args):
        """Returns a random arrival time sampled from the distribution."""
        y = np.random.rand()
        if y >= self.alpha:
            return self.tm
        else:
            return -math.log(y/self.alpha)/self.lam + self.tm


class arrival_time_inflow:
    """Implements get_inflow method for a Lane where inflow is generated by stochastic arrival times."""

    def __init__(self, dist, dt, start=0):
        """
        Args:
            dist: calling dist() should generate an arrivals time. Can be a class, e.g. M3Arrivals.
            dt: timestep
            start: timeind of the first inflow
        """
        self.dist = dist  # distribution
        self.dt = dt

        self.arrival_time = dist(start)
        assert self.arrival_time > self.dt
        assert start >= 0
        self.flow = 1/self.arrival_time
        self.next_time = start + self.arrival_time / self.dt
        self.next_timeind = int(self.next_time) + 1

    def __call__(self, timeind):
        if timeind == self.next_timeind:
            self.arrival_time = self.dist(timeind)
            self.next_time += self.arrival_time/self.dt
            assert self.next_time > timeind
            new_flow = 1/self.arrival_time
            overlap_time = timeind - (self.next_time - self.arrival_time/self.dt)
            cur_flow = self.flow*(1 - overlap_time) + new_flow*overlap_time
            self.next_timeind = int(self.next_time) + 1
            self.flow = new_flow
            return cur_flow
        else:
            return self.flow


def eql_inflow_congested(curlane, inflow, timeind, c=.8, check_gap=True, **kwargs):
    """Condition when adding vehicles for use in congested conditions. Requires to invert flow.

    Suggested by Treiber, Kesting in their traffic flow book for congested conditions. Requires to invert
    the inflow to obtain the equilibrium (speed, headway) for the flow. The actual headway on the road must
    be at least c times the equilibrium headway for the vehicle to be added, where c is a constant.
    The speed the vehicle is added with corresponds to the equilibrium speed at that flow.

    Args:
        curlane: Lane with upstream boundary condition, which will possibly have a vehicle added.
        inflow: current instantaneous flow. Note that the 'arrivals' method for get_inflow does not
            return the instantaneous flow, and therefore cannot be naively used in this formulation.
        c: Constant, should be less than or equal to 1. Lower is less strict - Treiber, Kesting suggest .8
        check_gap: If False, we don't check the Treiber, Kesting condition, so we don't have to invert
            the flow. We always just add the vehicle. Gets speed from headway.

    Returns:
        If The vehicle is not to be added, we return None. Otherwise, we return the (pos, spd, hd) for the
        vehicle to be added with.
    """
    lead = curlane.anchor.lead
    hd = get_headway(curlane.anchor, lead)
    leadlen = lead.len
    if check_gap:  # treiber,kesting condition
        (spd, se) = curlane.newveh.inv_flow(inflow, leadlen=leadlen, output_type='both')
    else:
        se = 2/c
        spd = curlane.newveh.get_eql(hd, input_type='s')

    if hd > c*se:  # condition met
        return curlane.start, spd, hd
    else:
        return None


def eql_inflow_free(curlane, inflow, timeind, **kwargs):
    """Suggested by Treiber, Kesting for free conditions. Requires to invert the inflow to obtain velocity."""
    lead = curlane.anchor.lead
    hd = get_headway(curlane.anchor, lead)
    # get speed corresponding to current flow
    spd = curlane.newveh.inv_flow(inflow, leadlen=lead.len, output_type='v', congested=False)
    return curlane.start, spd, hd


def eql_speed(curlane, inflow, timeind, c=.8, minspeed=0, eql_speed=True, **kwargs):
    """Add a vehicle with a speed determined from the vehicle's equilibrium solution.

    This is similar to the eql_inflow but uses microscopic quantities instead of flow. First, calculate the
    speed to add the new vehicle. We use the maximum of the lead vehicle speed, and the equilibrium speed
    based on the current gap. We then calculate the equilium headway based on the speed of the new vehicle;
    for the vehicle to be added, the gap must be at least c times the equilibrium headway.

    This method allows the inflow speed to transition to a congested state after initially
    being in free flow. The eql_speed2 method can be used to specify what the entry speeds of vehicle should
    be after the transition to a congested state. In that version, you can specify a transition speed;
    if below the transition speed, we treat c=1 - this will make it so vehicles will enter with a speed
    roughly equal to transition.

    Args:
        curlane: Lane with upstream boundary condition
        c: Constant. If less than 1, then vehicles can be added wtih deceleration in congested conditions.
            If greater than or equal to one, vehicles must have 0 or positive acceleration when being added.
        minspeed: if eql_speed is True, Vehicles must have at least minspeed when being added
        eql_speed: If False, vehicles are added with the speed of their leader. If True, we take the max
            of the lead.speed and equilibrium speed corresponding to the lead gap.

    """
    lead = curlane.anchor.lead
    hd = get_headway(curlane.anchor, lead)
    spd = lead.speed

    # use both lead.speed and equilibrium speed corresponding to the gap to lead
    if eql_speed:
        eqlspd = curlane.newveh.get_eql(hd, input_type='s')
        spd = max(minspeed, max(spd, eqlspd))  # Try to add with largest speed possible

    se = curlane.newveh.get_eql(spd, input_type='v')
    if hd > c*se:
        return curlane.start, spd, hd
    else:
        return None


def eql_speed2(curlane, inflow, timeind, c=.8, minspeed=0, eql_speed=True, transition=20, **kwargs):
    """Allow transition back to uncongested state corresponding to inflow with speed transition."""
    lead = curlane.anchor.lead
    hd = get_headway(curlane.anchor, lead)
    spd = lead.speed

    # use both lead.speed and equilibrium speed corresponding to the gap to lead
    if eql_speed:
        eqlspd = curlane.newveh.get_eql(hd, input_type='s')
        spd = max(minspeed, max(spd, eqlspd))  # Try to add with largest speed possible

    se = curlane.newveh.get_eql(spd, input_type='v')
    if spd > transition:
        if hd > c*se:
            return curlane.start, spd, hd
        else:
            return None
    elif hd >= se:
        return curlane.start, spd, hd
    else:
        return None


def shifted_speed_inflow(curlane, inflow, timeind, shift=1, accel_bound=-.5, **kwargs):
    """Extra condition for upstream boundary based on Newell model and a vehicle's car following model.

    We get the first speed for the vehicle based on the shifted speed of the lead vehicle (similar to Newell
    model). Then we compute the vehicle's acceleration using its own car following model. If the acceleration
    is too negative, we don't add it to the simulation. If we add it, it's with the shifted leader speed.

    Args:
        curlane: Lane with upstream boundary condition, which will possibly have a vehicle added.
        dt: timestep
        shift: amount (time) to shift the leader's speed by
        accel_bound: minimum acceleration a vehicle can be added with

    Returns:
        If The vehicle is not to be added, we return None. Otherwise, we return the (pos, spd, hd) for the
        vehicle to be added with.
    """
    # might make more sense to use the lead.lead if leader trajectory is not long enough.
    lead = curlane.anchor.lead
    hd = get_headway(curlane.anchor, lead)
    spd = shift_speed(lead.speedmem, shift, curlane.dt)

    if accel_bound is not None:
        newveh = curlane.newveh
        newveh.lane = curlane
        acc = newveh.get_cf(hd, spd, lead, timeind)
        if acc > accel_bound and hd > 0:  # headway required to be positive for IDM
            return curlane.start, spd, hd
        else:
            return None

    return curlane.start, spd, hd


def shift_speed(speed_series, shift, dt):
    """Given series of speeds, returns the speed shifted by 'shift' amount of time.

    speed_series is a list speeds with constant discretization dt. We assume that the last entry in
    speed_series is the current speed, and we want the speed from shift time ago. If shift is not a multiple
    of dt, we use linear interpolation between the two nearest speeds. If shift time ago is before the
    earliest measurement in speed_series, we return the first entry in speed_series.
    Returns a speed.
    """
    ind = int(shift // dt)
    if ind+1 > len(speed_series):
        return speed_series[0]
    remainder = shift - ind*dt
    spd = (speed_series[-ind-1]*(dt - remainder) + speed_series[-ind]*remainder)/dt  # weighted average
    return spd


def newell_inflow(curlane, inflow, timeind, p=None, accel_bound=-2, **kwargs):
    """Extra condition for upstream boundary based on DE form of Newell model.

    This is like shifted_speed_inflow, but since we use the DE form of the Newell model, there is a maximum
    speed, and there won't be a problem if the shift amount is greater than the length of the lead vehicle
    trajectory (in which case shifted_speed defaults to the first speed).

    Args:
        curlane: Lane with upstream boundary condition
        inflow: unused
        timeind: unused
        dt: timestep
        p: parameters for Newell model, p[0] = time delay = 1/ speed-headway slope. p[1] = jam spacing
        accel_bound: vehicle must have accel greater than this to be added

    Returns: None if no vehicle is to be added, otherwise a (pos, speed, headway) tuple for IC of new vehicle.
    """
    p = p if p else [1, 2]
    lead = curlane.anchor.lead
    hd = get_headway(curlane.anchor, lead)
    newveh = curlane.newveh
    newveh.lane = curlane
    spd = max(min((hd - p[1])/p[0], newveh.maxspeed), 0)

    if accel_bound is not None:
        acc = newveh.get_cf(hd, spd, lead, timeind)
        if acc > accel_bound and hd > 0:
            return curlane.start, spd, hd
        else:
            return None

    return curlane.start, spd, hd


def speed_inflow(curlane, inflow, timeind, speed_series=None, accel_bound=-2, **kwargs):
    """Like shifted_speed_inflow, but gets speed from speed_series instead of the shifted leader speed."""
    lead = curlane.anchor.lead
    hd = get_headway(curlane.anchor, lead)
    spd = speed_series(timeind)

    if accel_bound is not None:
        newveh = curlane.newveh
        newveh.lane = curlane
        acc = newveh.get_cf(hd, spd, lead, timeind)
        if acc > accel_bound and hd > 0:
            return curlane.start, spd, hd
        else:
            return None
    return curlane.start, spd, hd


def increment_inflow_wrapper(method='ceql', kwargs={}):
    """Defines increment_inflow method for Lane.

    The increment_inflow method has two parts to it. First, it is responsible for determining when to add
    vehicles to the simulation. It does this by calling the Lane.get_inflow method every timestep, which
    returns the flow amount that timestep, which updates the attribute inflow_buffer. When inflow_buffer >= 1,
    it attempts to add a vehicle to the simulation. There are extra conditions required to add a vehicle,
    which are controlled by the 'method' keyword arg.
    Once it has been determined a new vehicle can be added, this function is also responsible for calling
    the initialize method of the new vehicle, adding the new vehicle with a correct leader/follower
    relationships, and also inits the next vehicle which is to be added.

    Args:
        method: One of 'ceql' (eql_inflow_congested), 'feql' (eql_inflow_free), 'seql' (eql_speed),
            'shifted' (shifted_speed_inflow), 'newell', or 'speed' (speed_inflow) - refer to those functions.
            We suggest using 'seql' method as it seems to provide the most consistent results and works in
            both congested/uncongested conditions, including the transition between those.
            The function should take in the inflow lane, inflow amount, timeind, as well as any
            extra keyword options, and return the initial position, speed, and headway of the vehicle to be
            added. If a vehicle cannot be added, it should return None.
        kwargs: dictionary of keyword arguments for the method chosen.

    Returns:
        increment_inflow method -
        Args:
            vehicles: set of vehicles
            vehid: vehicle ID to be used for next created vehicle
            timeind: time index
            dt: timestep
        Returns:
            vehid: id of the next vehicle to instantiate
    """
    if method == 'ceql':
        method_fun = eql_inflow_congested
    elif method == 'feql':
        method_fun = eql_inflow_free
    elif method == 'seql':
        method_fun = eql_speed
    elif method == 'seql2':
        method_fun = eql_speed2
    elif method == 'shifted':
        method_fun = shifted_speed_inflow
    elif method == 'speed':
        method_fun = speed_inflow
    elif method == 'newell':
        method_fun = newell_inflow

    def increment_inflow(self, vehicles, vehid, timeind):
        inflow, spd = self.get_inflow(timeind)
        self.inflow_buffer += inflow * self.dt

        if self.inflow_buffer >= 1:

            if self.anchor.lead is None:  # rule for adding vehicles when road is empty
                # old rule
                #     if spd is None:
                #         if speed_series is not None:
                #             spd = speed_series(timeind)
                #         else:
                #             spd = self.newveh.inv_flow(inflow, congested=True)

                # new rule
                spd = self.newveh.maxspeed*.9 if spd is None else spd
                out = (self.start, spd, None)
            else:  # normal rule for adding vehicles
                out = method_fun(self, inflow, timeind, **kwargs)

            if out is None:
                return vehid
            # add vehicle with the given initial conditions
            pos, speed, hd = out[:]
            newveh = self.newveh
            anchor = self.anchor
            lead = anchor.lead
            newveh.lead = lead

            # initialize state
            newveh.initialize(pos+1e-6, speed, hd, timeind+1)

            # update leader/follower relationships######
            # leader relationships
            if lead is not None:
                lead.fol = newveh
            for rlead in anchor.rlead:
                rlead.lfol = newveh
            newveh.rlead = anchor.rlead
            anchor.rlead = []
            for llead in anchor.llead:
                llead.rfol = newveh
            newveh.llead = anchor.llead
            anchor.llead = []

            # update anchor and follower relationships
            # Note that we assume that for an inflow lane, it's left/right lanes start at the same positions,
            # so that the anchors of the left/right lanes can be used as the lfol/rfol for a new vehicle.
            # This is because we don't update the lfol/rfol of AnchorVehicles during simulation.
            anchor.lead = newveh
            anchor.leadmem.append((newveh, timeind+1))
            newveh.fol = anchor

            llane = self.get_connect_left(pos)
            if llane is not None:
                leftanchor = llane.anchor
                new_lfol = leftanchor if (leftanchor.lead is None or
                                          leftanchor.lead.pos > newveh.pos) else leftanchor.lead
                newveh.lfol = new_lfol
                new_lfol.rlead.append(newveh)
            else:
                newveh.lfol = None
            rlane = self.get_connect_right(pos)
            if rlane is not None:
                rightanchor = rlane.anchor
                new_rfol = rightanchor if (rightanchor.lead is None or
                                           rightanchor.lead.pos > newveh.pos) else rightanchor.lead
                newveh.rfol = new_rfol
                new_rfol.llead.append(newveh)
            else:
                newveh.rfol = None

            # update simulation
            self.inflow_buffer += -1
            vehicles.add(newveh)

            # create next vehicle
            self.new_vehicle(vehid)
            vehid = vehid + 1
        return vehid

    return increment_inflow


class AnchorVehicle:
    """Anchors are 'dummy' Vehicles which can be used as placeholders (e.g. at the beginning/end of Lanes).

    Anchors are used at the beginning of Lanes, to maintain vehicle order, so that vehicles will have
    a correct vehicle order upon being added to the start of the lane. Because of anchors, it is not
    possible for vehicles to have None as a fol/lfol/rfol attribute (unless the left/right lane don't exist).
    Anchors can also be used at the end of the lanes, e.g. to simulate vehicles needing to stop because
    of a traffic light or because the lane ends.
    All Lanes have an anchor attribute which is an AnchorVehicle at the start of the Lanes' track. A track
    is a continuous series of lanes such that a vehicle can travel on all the constituent lanes without
    performing any lane changes (i.e. the end of any lane in the track connects to the start of the next
    lane in the track). Therefore comparing Lane's anchors can also be used to compare their tracks.
    Compared to Vehicles, Anchors don't have a cf or lc model, have much fewer attributes, and don't have
    any methods which update their attributes.
    The way we check for anchors is because they have cf_parameters = None.

    Attributes:
        cf_parameters: Always None, used to identify a vehicle as being an anchor
        lane, road, lfol, rfol, lead, rlead, llead, all have the same meaning as for Vehicle
        pos: position anchor is on, used for headway/dist calculations
        speed: speed of anchor (acts as placeholder)
        acc: acceleration of anchor (acts as placeholder)
        hd: always None
        len: length of anchor, should be 0
        leadmem: same format as Vehicle
    """

    def __init__(self, curlane, start, lead=None, rlead=None, llead=None):
        """Inits for Anchor."""
        self.cf_parameters = None
        self.lane = curlane
        self.road = curlane.road.name

        self.init_lead = lead
        self.init_rlead = rlead
        self.init_llead = llead
        self.start = start

        self.lfol = None  # anchor vehicles just need the lead/llead/rlead attributes. no need for (l/r)fol
        self.rfol = None
        self.lead = None if self.init_lead is None else copy.deepcopy(self.init_lead)
        self.rlead = [] if self.init_rlead is None else copy.deepcopy(self.init_rlead)
        self.llead = [] if self.init_llead is None else copy.deepcopy(self.init_llead)
        self.leadmem = [[self.lead, self.start]]

        self.pos = curlane.start
        self.speed = 0
        self.acc = 0
        self.in_relax = False  # for mobil model
        self.hd = None
        self.len = 0

    def get_cf(self, *args):
        """Dummy method returns 0 for cf model - so we don't have to check for anchors when calling set_lc."""
        return 0

    def set_relax(self, *args):
        """Dummy method does nothing - it's so we don't have to check for anchors when applying relax."""
        pass

    def reset(self):
        self.lfol = None  # anchor vehicles just need the lead/llead/rlead attributes. no need for (l/r)fol
        self.rfol = None
        self.lead = None if self.init_lead is None else copy.deepcopy(self.init_lead)
        self.rlead = [] if self.init_rlead is None else copy.deepcopy(self.init_rlead)
        self.llead = [] if self.init_llead is None else copy.deepcopy(self.init_llead)
        self.leadmem = [[self.lead, self.start]]

    def __repr__(self):
        """Representation in ipython console."""
        return 'anchor for lane '+str(self.lane)

    def __str__(self):
        """Convert to string."""
        return self.__repr__()


def get_headway(veh, lead):
    """Calculates distance from Vehicle veh to the back of Vehicle lead."""
    hd = lead.pos - veh.pos - lead.len
    if veh.road != lead.road:
        hd += veh.lane.roadlen[lead.road]  # lead.road is hashable because its a string
    return hd


def get_dist(veh, lead):
    """Calculates distance from veh to the front of lead."""
    dist = lead.pos-veh.pos
    if veh.road != lead.road:
        dist += veh.lane.roadlen[lead.road]  # lead.road is hashable because its a string
    return dist


class Lane:
    """Basic building block for roads/road networks.

    Lanes are responsible for defining the topology (e.g. when lanes start/end, which lanes connect
    to what, what it is possible to change left/right into), which are handled by the events attribute.
    Lanes are the only object with a reference to roads, which are used for making/defining routes.
    They also are responsible for defining distances between vehicles, as positions are relative to the road
    a lane belongs to. This is handled by the roadlen attribute.
    They also define boundary conditions, and are responsible for creating new vehicles and adding them
    to the network.

    Attributes:
        start: starting position of lane
        end: ending position of lane
        road: road dictionary Lane belongs to. A road has keys -
            name: string name of the road
            len: length of road
            laneinds: number of Lanes which belong to the road
            Lanes: every Lane belonging to the road is hashed by its laneind. Lanes are ordered left - right
                where the leftmost lane has index 0 and rightmost laneinds -1
            connect to: tuple with information needed for routes, see make_cur_route
        roadname: string name of road
        laneind: index of Lane
        connect_left: defines left connections for Lane
        connect_right: defines right connections for Lane
        connect_to: what the end of Lane connects to. Can be None (no connection or exit)
        connections: for making routes - refer to update_lane_routes.make_cur_route
        anchor: AnchorVehicle for lane
        roadlen: defines distance between Lane's road and other roads.
        merge_anchors: any merge anchors for the lane (see update_merge_anchors). List of list, where each list
            is a pair of [merge_anchor, position].
        events: lane events (see update_lane_events)
    """

    def __init__(self, start, end, road, laneind, connect_left=None, connect_right=None, connect_to=None,
                 downstream=None, increment_inflow=None, get_inflow=None, new_vehicle=None):
        """Inits Lane. Note methods for boundary conditions are defined (and bound) here.

        Args:
            start: starting position for lane
            end: ending position for lane
            road: road dictionary Lane belongs to
            laneind: unique index for Lane (unique to road)
            connect_left: list of tuples where each tuple is a (Lane or None, position) pair such that Lane
                is the left connection of self starting at position.
            connect_right: list of tuples where each tuple is a (Lane or None, position) pair such that Lane
                is the right connection of self starting at position.
            connect_to: Lane or None which a Vehicle transitions to after reaching end of Lane
            downstream: dictionary of keyword args which defines call_downstream method, or None
            increment_inflow: dictionary of keyword args which defines increment_inflow method, or None
            get_inflow: dictionary of keyword args which defines increment_inflow method, or None
            new_vehicle: new_vehicle method
        """
        self.laneind = laneind
        self.road = road
        self.roadname = road.name
        # starting position/end (float)
        self.start = start
        self.end = end
        # connect_left/right has format of list of (pos (float), lane (object)) tuples where lane
        # is the connection starting at pos
        self.connect_left = connect_left if connect_left is not None else [(start, None)]
        self.connect_right = connect_right if connect_right is not None else [(start, None)]
        self.connect_to = connect_to
        self.connections = {}

        self.roadlen = {self.roadname: 0}
        self.events = []
        self.anchor = AnchorVehicle(self, self.start)
        self.merge_anchors = []

        if downstream is not None:
            self.call_downstream = downstream_wrapper(**downstream).__get__(self, Lane)
        """call_downstream returns an acceleration for Vehicles to use when they have no lead Vehicle.
        See downstream_wrapper for more details on specific methods and different options.

        Args:
            veh: Vehicle
            timeind: time index
            dt: timestep
        Returns:
            acceleration
        """

        if get_inflow is not None:
            self.get_inflow = get_inflow_wrapper(**get_inflow).__get__(self, Lane)
        """refer to get_inflow_wrapper for documentation"""

        if new_vehicle is not None:
            self.new_vehicle = new_vehicle.__get__(self, Lane)
        """new_vehicle generates new instance of Vehicle, and assigns it as the newveh attribute of self."""

        if increment_inflow is not None:
            self.inflow_buffer = 0
            self.newveh = None
            self.increment_inflow = increment_inflow_wrapper(**increment_inflow).__get__(self, Lane)
        """refer to increment_inflow_wrapper for documentation"""

    def initialize_inflow(self, vehid):
        """Set inflow to initial state."""
        assert hasattr(self, 'increment_inflow')
        assert hasattr(self, 'get_inflow')
        assert hasattr(self, 'new_vehicle')
        self.inflow_buffer = 0
        self.new_vehicle(vehid)
        return vehid+1

    def leadfol_find(self, veh, guess, side=None):
        """Find the leader/follower for veh, in the same track as guess (can be a different track than veh's).

        Used primarily to find the new lcside follower of veh. Note that we can't use binary search because
        it's inefficient to store a sorted list of vehicles. Since we are just doing a regular search, guess
        should be close to the leader/follower.

        Args:
            veh: Vehicle to find leader/follower of
            guess: Vehicle in the track we want the leader/follower in.
            side: if side is not None, we make sure that the side leader can actually have veh as a
                opside follower. Only used for the lead Vehicle.

        Returns:
            (lead Vehicle, following Vehicle) in that order, for veh
        """
        if side is None:
            checkfol = None
        elif side == 'r':
            checkfol = 'lfol'
        else:
            checkfol = 'rfol'

        hd = get_dist(veh, guess)
        if hd < 0:
            nextguess = guess.lead
            if nextguess is None:  # None -> reached end of network
                return nextguess, guess
            nexthd = get_dist(veh, nextguess)
            while nexthd < 0:
                # counter += 1
                guess = nextguess
                nextguess = guess.lead
                if nextguess is None:
                    return nextguess, guess
                nexthd = get_dist(veh, nextguess)

            if checkfol is not None and nextguess is not None:
                if getattr(nextguess, checkfol) is None:
                    nextguess = None
            return nextguess, guess
        else:
            nextguess = guess.fol
            if nextguess.cf_parameters is None:
                return guess, nextguess
            nexthd = get_dist(veh, nextguess)
            while nexthd > 0:
                # counter +=1
                guess = nextguess
                nextguess = guess.fol
                if nextguess.cf_parameters is None:  # reached anchor -> beginning of network
                    return guess, nextguess
                nexthd = get_dist(veh, nextguess)

            if checkfol is not None and guess is not None:
                if getattr(guess, checkfol) is None:
                    guess = None
            return guess, nextguess

    def get_connect_left(self, pos):
        """Takes in a position and returns the left connection (Lane or None) at that position."""
        return connect_helper(self.connect_left, pos)

    def get_connect_right(self, pos):
        """Takes in a position and returns the right connection (Lane or None) at that position."""
        return connect_helper(self.connect_right, pos)

    def __hash__(self):
        """Hash Lane based on its road name, and its lane index."""
        return hash((self.roadname, self.laneind))

    def __eq__(self, other):
        """Comparison for Lanes using ==."""
        if type(other) != Lane:
            return False
        return self.roadname == other.roadname and self.laneind == other.laneind
        # return self is other

    def __ne__(self, other):
        """Comparison for Lanes using !=."""
        return self is not other

    def __repr__(self):
        """Representation in ipython console."""
        return self.roadname+' ('+str(self.laneind)+')'

    def __str__(self):
        """Convert Lane to a string."""
        return self.__repr__()


def connect_helper(connect, pos):
    """Helper function takes in connect_left/right attribute, position, and returns the correct connection."""
    out = connect[-1][1]  # default to last lane for edge case or case when there is only one possible
    # connection
    for i in range(len(connect)-1):
        if pos < connect[i+1][0]:
            out = connect[i][1]
            break
    return out<|MERGE_RESOLUTION|>--- conflicted
+++ resolved
@@ -195,17 +195,8 @@
             condition caused by simulations with different Vehicle parameters.
             Requires get_eql method of the Vehicle.
 
-<<<<<<< HEAD
-            'arrivals' - We sample from some distribution to generate the next (continuous) arrival time.
-            When we pass that time in the simulation (time index >= next arrival time), we add 1 flow. *args
-            is passed to arrival_time_inflow.__init__
-            Note that the 'arrivals' get_inflow type does not give an instantaneous flow rate, which means it is not
-            compatible with the eql_inflow_congested or eql_inflow_free incremental_inflow types.
-=======
             'arrivals' - We sample from some distribution to generate the next (continuous) arrival time. This is
             converted to an instantaneous arrival rate.
-
->>>>>>> f1d830a6
 
     Returns:
         get_inflow method for a Lane. Takes in (timeind) and returns instantaneous flow, vehicle speed,
