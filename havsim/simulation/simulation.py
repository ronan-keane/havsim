"""Houses the main logic for updating simulations.

A simulation is defined by a collection of lanes/roads (a road network) and an initial
collection of vehicles. The road network defines both the network topology (i.e. how roads connect
with each other) as well as the inflow/outflow boundary conditions, which determine how
vehicles enter/leave the simulation. The inflow conditions additionally control what types of
vehicles enter the simulation. Vehicles are implemented in the Vehicle class and a road network
is made up of instances of the Lane class.
"""
from havsim.simulation.road_networks import get_headway
from havsim.simulation import update_lane_routes
from havsim.simulation import vehicle_orders
import copy


def update_net(vehicles, lc_actions, inflow_lanes, merge_lanes, vehid, timeind, dt):
    """Updates all quantities for a road network.

    The simulation logics are as follows. At the beginning of the timestep, all vehicles/states/events
    are assumed to be fully updated for the current timestep. Then, in order:
        -evaluate the longitudinal action (cf model) for all vehicles (done in Simulation.step)
        -evaluation the latitudinal action (lc model) for all vehicles (done in Simulation.step)
        -complete requested lane changes
            -move vehicle to the new lane and set its new route/lane events
            -updating all leader/follower relationships (including l/rfol) for all vehicles involved. This
            means updating vehicles in up to 4 lanes (opside, self lane, lcside, and new lcside).
            -apply relaxation to any vehicles as necessary
        -update all states and memory for all vehicles
        -update headway for all vehicles
        -update any merge anchors
        -updating lane/route events for all vehicles, including removing vehicles if they leave the network.
        -update all lfol/rfol relationships
        -update the inflow conditions for all lanes with inflow, including possible adding new vehicles,
            and generating the parameters for the next new vehicle
    After the updating is complete, all vehicles/states/events are updated to their values for the next
    timestep, so when the time index is incremented, the iteration can continue.

    Args:
        vehicles: set containing all vehicle objects being actively simulated
        lc_actions: dictionary with keys as vehicles which request lane changes in the current timestep,
            values are a string either 'l' or 'r' which indicates the side of the change
        inflow_lanes: iterable of lanes which have upstream (inflow) boundary conditions. These lanes
            must have get_inflow, increment_inflow, and new_vehicle methods
        merge_lanes: iterable of lanes which have merge anchors. These lanes must have a merge_anchors
            attribute
        vehid: int giving the unique vehicle ID for the next vehicle to be generated
        timeind: int giving the timestep of the simulation (0 indexed)
        dt: float of time unit that passes in each timestep

    Returns:
        vehid: updated int value of next vehicle ID to be added
        remove_vehicles: list of vehicles which were removed from simulation at current timestep

        Modifies vehicles in place (potentially all their non-parameter/bounds attributes, e.g. pos/spd,
        lead/fol relationships, their lane/roads, memory, etc.).
    """
    # update followers/leaders for all lane changes
    relaxvehs = []  # keeps track of vehicles which have relaxation applied
    for veh in lc_actions.keys():
        relaxvehs.append(veh.fol)

        # update leader follower relationships, lane/road
        update_lane_routes.update_veh_after_lc(lc_actions, veh, timeind)  # this is the only thing
        # which can't be done in parralel

        relaxvehs.append(veh)
        relaxvehs.append(veh.fol)

        # update a vehicle's lane events and route events for the new lane
        update_lane_routes.set_lane_events(veh)
        update_lane_routes.set_route_events(veh, timeind)

    for veh in set(relaxvehs):  # apply relaxation
        veh.set_relax(timeind, dt)

    # update all states, memory and headway
    for veh in vehicles:
        veh.update(timeind, dt)
    for veh in vehicles:
        if veh.lead is not None:
            veh.hd = get_headway(veh, veh.lead)

    # update left and right followers
    # vehicle_orders.update_all_lrfol(vehicles)
    vehicle_orders.update_all_lrfol_multiple(vehicles)  # handles edge cases explicitly, slower

    # update merge_anchors
    for curlane in merge_lanes:
        update_lane_routes.update_merge_anchors(curlane, lc_actions)

    # update roads (lane events) and routes
    remove_vehicles = []
    for veh in vehicles:
        # check vehicle's lane events and route events, acting if necessary
        update_lane_routes.update_lane_events(veh, timeind, remove_vehicles)
        update_lane_routes.update_route_events(veh, timeind)
    # remove vehicles which leave
    for veh in remove_vehicles:
        vehicles.remove(veh)

    # update inflow, adding vehicles if necessary
    for curlane in inflow_lanes:
        vehid = curlane.increment_inflow(vehicles, vehid, timeind, dt)

    # for veh in vehicles:  # debugging
    #     if not veh._chk_leadfol(verbose = False):
    #         # print('-------- Report for Vehicle '+str(veh.vehid)+' at time '+str(timeind)+'--------')
    #         # veh._leadfol()
    #         veh._chk_leadfol()
    #         # raise ValueError('incorrect vehicle order')

    return vehid, remove_vehicles


class Simulation:
    """Implements a traffic microsimulation.

    Basically just a wrapper for update_net. For more information on traffic
    microsimulation refer to the full documentation which has extra details and explanation.

    Attributes:
        roads: list of all Roads
        inflow lanes: list of all Lanes which have inflow to them (i.e. all lanes which have upstream
            boundary conditions, meaning they can add vehicles to the simulation)
        merge_lanes: list of all Lanes which have merge anchors
        vehicles: set of all vehicles which are in the simulation at the first time index. This is kept
            updated so that vehicles is always the set of all vehicles currently being simulated.
        prev_vehicles: set of all vehicles which have been removed from simulation. So prev_vehicles and
            vehicles are disjoint sets, and their union contains all vehicles which have been simulated.
        vehid: starting vehicle ID for the next vehicle to be added. Used for hashing vehicles.
        timeind: the current time index of the simulation (int). Updated as simulation progresses.
        dt: constant float. timestep for the simulation.
    """

    def __init__(self, vehicles=None, prev_vehicles=None, vehid=1, timeind=0, dt=.25, roads=None):
        """Inits simulation.

        Args:
            vehicles: set of all Vehicles in simulation in first timestep
            prev_vehicles: list of all Vehicles which were previously removed from simulation.
            vehid: vehicle ID used for the next vehicle to be created.
            timeind: starting time index (int) for the simulation.
            dt: float for how many time units pass for each timestep. Defaults to .25.
            roads: optional, list of all the roads in the simulation, if this field is specified,
              inflow_lanes and merge_lanes will be deduced using roads.

        Returns:
            None. Note that we keep references to all vehicles through vehicles and prev_vehicles,
            a Vehicle stores its own memory.
        """
        # automatically get inflow/merge lanes
        assert isinstance(roads, list)
        self.roads = roads
        self.inflow_lanes = []
        self.merge_lanes = []
        for road in roads:
            for lane in road.lanes:
                if hasattr(lane, "get_inflow"):
                    self.inflow_lanes.append(lane)
                if hasattr(lane, "merge_anchors") and lane.merge_anchors:
                    self.merge_lanes.append(lane)
        self.init_merge_anchors = {}
        for lane in self.merge_lanes:
            self.init_merge_anchors[lane] = [anchor.copy() for anchor in lane.merge_anchors]

        self.init_vehicles = vehicles
        self.init_prev_vehicles = prev_vehicles
        self.init_vehid = vehid
        self.init_timeind = timeind
        self.dt = dt

        self.vehicles = None
        self.prev_vehicles = None
        self.vehid = None
        self.timeind = None
        self.reset()

    def step(self):
        """Logic for doing a single step of simulation."""
        lc_actions = {}

        for veh in self.vehicles:
            veh.set_cf(self.timeind, self.dt)

        for veh in self.vehicles:
            veh.set_lc(lc_actions, self.timeind, self.dt)

        self.vehid, remove_vehicles = update_net(self.vehicles, lc_actions, self.inflow_lanes,
                                                 self.merge_lanes, self.vehid, self.timeind, self.dt)

        self.timeind += 1
        self.prev_vehicles.extend(remove_vehicles)

    def simulate(self, timesteps):
        """Call step method timesteps number of times."""
        for i in range(timesteps):
            self.step()

    def reset(self):
        """Reset simulation to initial state."""
        self.vehicles = set() if self.init_vehicles is None else copy.deepcopy(self.init_vehicles)
        self.prev_vehicles = [] if self.init_prev_vehicles is None else copy.deepcopy(self.init_prev_vehicles)
        self.vehid = self.init_vehid
        self.timeind = self.init_timeind
        # reset state of boundary conditions
        for curlane in self.inflow_lanes:
            self.vehid = curlane.initialize_inflow(self.vehid)
        # reset state of all AnchorVehicles
        for road in self.roads:
            for lane in road.lanes:
                lane.anchor.reset()
<<<<<<< HEAD
=======
                lane.dt = self.dt  # also make sure all lanes have access to dt
>>>>>>> f1d830a6
        # reset merge anchors
        for lane in self.merge_lanes:
            lane.merge_anchors = [anchor.copy() for anchor in self.init_merge_anchors[lane]]


class CrashesSimulation(Simulation):
    """Keeps track of crashes in a simulation. Vehicles must have update_after_crash method."""
    def __init__(self, **kwargs):
        self.near_miss_veh = set()
        self.crashed_veh = set()
        self.crashes = []
        super().__init__(**kwargs)

    def reset(self):
        super().reset()
        self.near_miss_veh = set()
        self.crashed_veh = set()
        self.crashes = []

    def step(self):
        super().step()

        for veh in self.vehicles:
            lead, hd = veh.lead, veh.hd
            if lead is not None:
                if 0 < hd/(veh.speed - lead.speed + 1e-6) < 0.4 or hd < 0:  # check for possible near misses
                    self.near_miss_veh.add(veh)
                if hd < 0:  # check for crashes
                    if veh.crashed and lead.crashed:
                        continue
                    most_recent_lc_time = max(veh.lanemem[-1][1], lead.lanemem[-1][1])
                    if self.timeind - most_recent_lc_time < 6:  # LC is not 'completed', so no crash has occured yet
                        continue
                    if not veh.crashed and not lead.crashed:  # normal case of new crash
                        veh.update_after_crash(self.timeind)
                        lead.update_after_crash(self.timeind)
                        self.crashed_veh.add(veh)
                        self.crashed_veh.add(lead)
                        self.crashes.append([veh, lead])
                    else:  # another vehicle is added to the previous crash
                        (crashed_veh, new_veh) = (veh, lead) if veh.crashed else (lead, veh)
                        new_veh.update_after_crash(self.timeind)
                        self.crashed_veh.add(new_veh)
                        for crash in self.crashes[-1::-1]:
                            if crashed_veh in crash:
                                crash.append(new_veh)
                                break<|MERGE_RESOLUTION|>--- conflicted
+++ resolved
@@ -209,10 +209,7 @@
         for road in self.roads:
             for lane in road.lanes:
                 lane.anchor.reset()
-<<<<<<< HEAD
-=======
                 lane.dt = self.dt  # also make sure all lanes have access to dt
->>>>>>> f1d830a6
         # reset merge anchors
         for lane in self.merge_lanes:
             lane.merge_anchors = [anchor.copy() for anchor in self.init_merge_anchors[lane]]
