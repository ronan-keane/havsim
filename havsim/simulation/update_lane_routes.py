
"""
Functions for setting/updating lane events, route events, and code for changing lanes.
"""
from havsim.simulation import vehicle_orders
from havsim.simulation.road_networks import get_headway


def update_veh_after_lc(lc_actions, veh, timeind):
    """When a vehicle changes lanes, this function does all the necessary updates.

    When a vehicle changes lanes, we need to update it's lane, road, llane/rlane, r/l_lc, lanemem,
    and the lane changing model internal state.
    More importantly, we need to update all the leader/follower relationships.
    ***Naming conventions***
    Every vehicle has its leader (lead) and follower (fol). Putting l or r in front of lead/fol indicates
    that it is the left/right leader/follower. Consider some vehicle, the 'ego vehicle'. The ego vehicle's
    lfol is the vehicle in the left lane closest to the ego vehicle, without going past the position of the
    ego vehicle. llead has two possible meanings. The llead attribute is the set of all vehicles which
    have the ego vehicle as a rfol. In the context of a lane changing model, we use llead to refer to the
    leader of lfol. Note that the leader of lfol is not even necessarily in the set which defines
    the llead attribute.
    The same definitions apply to rfol and rlead as to lfol and llead.
    The other naming conventions are lcside, newlcside, and opside. If a vehicle changes to the left,
    lcside (lane change side) refers to the left lane, the opside (opposite lane change side) refers to
    the right lane. The newlcside (new lane change side) is the new lcside after changing lanes, so if the
    side is left, it refers to two lanes to the left.
    Note in this case we are using 'new' to refer to the situation after the lane change. This is another
    convention used for lane changing models.

    Args:
        lc_actions: dictionary with keys as vehicles which request lane changes in the current timestep,
            values are a string either 'l' or 'r' which indicates the side of the change
        veh: Vehicle object which changes lanes, and has a key/value in lc_actions
        timeind: int giving the timestep of the simulation (0 indexed)

    Returns:
        None. Modifies veh, and all vehicles which have a relationship with veh, in place.
    """
    # TODO no check for vehicles moving into same gap (store the lcside fol/lead in lc_actions,
    # check if they are the same?)
    # also, this is related to the error in the edge case where a vehicle has None leader, then has 2 vehicles
    # change in front of it, the leadmem gets 2 things added, and then the relaxation throws error because
    # olds = None but it excepts olds is not None.

    lc = lc_actions[veh]
    # updates to lanes, road
    lcsidelane, newlcsidelane, lc = update_lane_after_lc(veh, lc, timeind+1)
    veh.update_lc_state(timeind, lc=lc)

    # updates to vehicle orders
    vehicle_orders.update_leadfol_after_lc(veh, lcsidelane, newlcsidelane, lc, timeind)

    return


def update_lane_after_lc(veh, lc, timeind):
    """After a lane change, this updates the lane, road, pos, lanemem, r/llane, l/r_lc attributes.

    Args:
        veh: Vehicle object to update.
        lc: side of lane change; either 'l' or 'r'
        timeind: time index of change (+1 higher than the current time index in simulation)

    Returns:
        lcsidelane, newlcsidelane, lc
    """
    if lc == 'l':
        veh.rlane = veh.lane
        lcsidelane = veh.llane
        newroadname = lcsidelane.roadname
        if newroadname != veh.road:
            veh.pos -= veh.lane.roadlen[newroadname]
            veh.road = newroadname
            veh.r_lc = None
        else:
            veh.r_lc = 'd'
        veh.lane = lcsidelane
        veh.lanemem.append((lcsidelane, timeind))
        newlcsidelane = lcsidelane.get_connect_left(veh.pos)
        veh.llane = newlcsidelane
        if newlcsidelane is not None and newlcsidelane.roadname == veh.road:
            veh.l_lc = 'd'
        else:
            veh.l_lc = None
    else:
        veh.llane = veh.lane
        lcsidelane = veh.rlane
        newroadname = lcsidelane.roadname
        if newroadname != veh.road:
            veh.pos -= veh.lane.roadlen[newroadname]
            veh.road = newroadname
            veh.l_lc = None
        else:
            veh.l_lc = 'd'
        veh.lane = lcsidelane
        veh.lanemem.append((lcsidelane, timeind))
        newlcsidelane = lcsidelane.get_connect_right(veh.pos)
        veh.rlane = newlcsidelane
        if newlcsidelane is not None and newlcsidelane.roadname == veh.road:
            veh.r_lc = 'd'
        else:
            veh.r_lc = None

    return lcsidelane, newlcsidelane, lc


def update_lane_events(veh, timeind, remove_vehicles):
    """Check if the next event from a Vehicle's lane_events should be applied, and apply it if so.

    lane_events are a list of events which handle anything related to the network topology,
    i.e. when the current lane ends, or when the current lane's left or right connections change.
    Each event is a dictionary with the keys of
    'pos': the float position the event occurs (relative to the vehicle's current lane)
    'event': one of
        'new lane' - occurs when a vehicle reaches the end of its current lane and transitions to a new lane
        'update lr' - occurs when the current lane's left or right connections change
        'exit' - occurs when a vehicle reaches the end of its current lane and exits the road network
    'left': for 'new lane' or 'update lr', if the left connection changes, 'left' has a value of either
        'add' - Used when the current left lane changes from None to a new lane, or when the current left
            lane changes tracks.
        'remove' -  if the current left connection is no longer possible
        'update' - if there is still a left lane in the same track, but now it refers to a new lane object
    'left anchor': if 'left' is 'add', 'left anchor' is an index giving the merge anchor for the
        new left lane
    'right': same as left, for right side
    'right anchor': same as left anchor, for right side

    Args:
        veh: Vehicle object to update
        timeind: int giving the timestep of the simulation (0 indexed)
        remove_vehicles: set of vehicles which will be removed from simulation at current timestep

    Returns:
        None. (Modifies Vehicle attributes in place, adds to remove_vehicles in place.)
    """
    if not veh.lane_events:
        return
    curevent = veh.lane_events[0]
    if veh.pos > curevent['pos']:
        if curevent['event'] == 'new lane':
            # update lane/road/position
            newlane = veh.lane.connect_to
            update_new_lane(veh, veh.lane, newlane, timeind+1)

            # updates left and right connections
            update_lane_lr(veh, newlane, curevent)
            veh.update_lc_state(timeind)

            # enter new road/lane -> need new lane/route events
            set_lane_events(veh)
            set_route_events(veh, timeind)

        elif curevent['event'] == 'update lr':
            update_lane_lr(veh, veh.lane, curevent)
            veh.update_lc_state(timeind)
            veh.lane_events.pop(0)  # event is over, so we shouldn't check it in the future

        elif curevent['event'] == 'exit':
            fol = veh.fol
            for i in veh.llead:
                i.rfol = fol
                fol.llead.append(i)
            for i in veh.rlead:
                i.lfol = fol
                fol.rlead.append(i)

            # update vehicle orders
            lead = veh.lead
            fol.lead = lead
            fol.leadmem.append((lead, timeind+1))
            if lead is not None:
                lead.fol = fol
                fol.hd = get_headway(fol, lead)
            if veh.lfol is not None:
                veh.lfol.rlead.remove(veh)
            if veh.rfol is not None:
                veh.rfol.llead.remove(veh)

            # to remove the vehicle set its end and put it in the remove_vehicles
            veh.end = timeind+1
            remove_vehicles.append(veh)
    return


def update_lane_lr(veh, curlane, curevent):
    """Updates a vehicle's attributes when its lane changes its left/right connections.

    For a Vehicle veh which reaches a point where its curlane.get_connect_left or get_connect_right
    go from None to some Lane, or some Lane to None, there needs to be 'add' or 'remove' events for the
    corresponding sides. This handles those events.
    Updates the vehicle orders and defaults the lane change states to the correct behavior (by default,
    enter discretionary only if the left/right lane is in the same road as the current lane).
    This updates the left/right followers, l/r lane, and l/r_lc attributes.

    Args:
        veh: Vehicle object to update
        curlane: the Lane veh is currently on, curlane has the new/ending connections
        curevent: The event (dictionary) triggering the update

    Returns:
        None (Modifies veh attributes in place.)
    """
    if curevent['left'] == 'remove':
        # update lead/fol order
        veh.lfol.rlead.remove(veh)
        veh.lfol = None
        veh.l_lc = None
        veh.llane = None

    elif curevent['left'] == 'add':
        newllane = curlane.get_connect_left(curevent['pos'])

        # get the new follower in the new track
        merge_anchor = newllane.merge_anchors[curevent['left anchor']][0]
        unused, newfol = curlane.leadfol_find(veh, merge_anchor, 'l')
        if veh.lfol is not None:
            veh.lfol.rlead.remove(veh)
        veh.lfol = newfol
        newfol.rlead.append(veh)

        if newllane.roadname == curlane.roadname:
            veh.l_lc = 'd'
        else:
            veh.l_lc = None
        veh.llane = newllane

    elif curevent['left'] == 'update':
        newllane = curlane.get_connect_left(curevent['pos'])

        if newllane.roadname == curlane.roadname:
            veh.l_lc = 'd'
        else:
            veh.l_lc = None
        veh.llane = newllane

    # same thing for right
    if curevent['right'] == 'remove':

        veh.rfol.llead.remove(veh)
        veh.rfol = None
        veh.r_lc = None
        veh.rlane = None

    elif curevent['right'] == 'add':
        newrlane = curlane.get_connect_right(curevent['pos'])

        merge_anchor = newrlane.merge_anchors[curevent['right anchor']][0]
        unused, newfol = curlane.leadfol_find(veh, merge_anchor, 'r')
        if veh.rfol is not None:
            veh.rfol.llead.remove(veh)
        veh.rfol = newfol
        newfol.llead.append(veh)

        if newrlane.roadname == curlane.roadname:
            veh.r_lc = 'd'
        else:
            veh.r_lc = None
        veh.rlane = newrlane

    elif curevent['right'] == 'update':
        newrlane = curlane.get_connect_right(curevent['pos'])

        if newrlane.roadname == curlane.roadname:
            veh.r_lc = 'd'
        else:
            veh.r_lc = None
        veh.rlane = newrlane


def update_new_lane(veh, oldlane, newlane, timeind):
    """When a vehicle enters a new lane, this updates the lane, road, pos, and lanemem attributes.

    Args:
        veh: Vehicle object to update.
        oldlane: current Lane veh is on.
        newlane: The new Lane the vehicle is changing to.
        timeind: int giving the timestep of the simulation (0 indexed)
    Returns:
        None. Modifies veh in place
    """
    newroadname = newlane.roadname
    if newroadname != veh.road:
        veh.pos -= oldlane.roadlen[newroadname]
        veh.road = newroadname
    veh.lane = newlane
    veh.lanemem.append((newlane, timeind))


def set_lane_events(veh):
    """Creates lane_events attribute for Vehicle after entering a new lane.

    Refer to update_lane_events for description of lane events. Note that we only need to add upcoming
    lane events, and past lane events are not applied (this is in contrast to route_events, where past
    events ARE applied.)

    Args:
        veh: Vehicle to be updated

    Returns:
        None (Modifies veh in place.)
    """
    veh.lane_events = []
    for i in veh.lane.events:
        if i['pos'] > veh.pos:
            veh.lane_events.append(i)


def update_route_events(veh, timeind):
    """Check if the next event from a vehicle's route_events should be applied, and apply it if so. Called recursively.

    route_events are a list of events which handles any lane changing behavior related to
    a vehicle's route, i.e. route events ensure that the vehicle follows its route.
    Each event is a dictionary with the keys of
    'pos': the float position the event occurs (relative to the vehicle's current lane).
    'event': 'end discretionary' or 'mandatory', which end discretionary or start mandatory
        lane changing states
    'side': 'l_lc' or 'r_lc' the side which is updated by the event
    'lc_urgency': only for a 'mandatory' event, a tuple giving the position for 0% and 100% forced cooperation

    Args:
        veh: Vehicle object to update

    Returns:
        None.
    """
    if not veh.route_events:
        return
    curevent = veh.route_events[0]
    if veh.pos > curevent['pos']:

        if curevent['event'] == 'end discretionary':
            side = curevent['side']
            setattr(veh, side, None)
            veh.update_lc_state(timeind)

        elif curevent['event'] == 'mandatory':
            side = curevent['side']
            if getattr(veh, side[0]+'lane') is None:  # handle edge cases due to missing planned route
                setattr(veh, curevent['side'], None)
                if side[0] == 'r':
<<<<<<< HEAD
                    veh.l_lc = 'discretionary' if veh.llane is not None else None
                else:
                    veh.r_lc = 'discretionary' if veh.rlane is not None else None
            else:  # normal update
                setattr(veh, side, 'mandatory')
=======
                    veh.l_lc = 'd' if veh.llane is not None else None
                else:
                    veh.r_lc = 'd' if veh.rlane is not None else None
            else:  # normal update
                setattr(veh, side, 'm')
>>>>>>> f1d830a6
                veh.lc_urgency = curevent['lc_urgency']  # must always set urgency for mandatory changes
            veh.update_lc_state(timeind)

        veh.route_events.pop(0)
        update_route_events(veh, timeind)
    return


def make_cur_route(p, curlane, nextroadname):
    """Creates cur_route attribute (stores route events) for Vehicle after entering a new lane.

    Refer to update_route_events for a description of route events.
    Upon entering a new road, we create a cur_route which stores the list of route events for several lanes,
    specifically the lanes we will ultimately end up on, as well as all lanes which we will need to cross
    to reach those lanes we want to be on. We do not create the routes for every single lane on a road.
    Roads have a connections attribute whose keys are road names and value is a tuple of:
        pos: for 'continue' change_type, a float which gives the position that the current road
            changes to the desired road.
            for 'merge' type, a tuple of the first position that changing into the desired road
            becomes possible, and the last position where it is still possible to change into that road.
        change_type: if 'continue', this corresponds to the case where the current road turns into
            the next road in the route; the vehicle still needs to make sure it is in the right lane
            (different lanes may transition to different roads)
            if 'merge', this is the situation where the vehicle needs to change lanes onto a different road.
            Thus in the 'merge' case after completing its lane change, the vehicle is on the next desired
            road, in contrast to the continue case where the vehicle actually needs to reach the end of
            the lane in order to transition.
        laneind: if 'continue', a tuple of 2 ints, giving the leftmost and rightmost lanes which will
            continue to the desired lane. if 'merge', the laneind of the lane we need to be on to merge.
        side: for 'merge' type only, gives whether we want to do a left or right change upon reaching
            laneind ('l_lc' or 'r_lc')
        nextroad: desired road

    Explanation of current route model -
    suppose you need to be in lane '2' by position 'x' and start in lane '1', then starting:
        at x - 2*p[0] - 2*p[1] you will end discretionary changing into lane '0'
        at x - p[0] - p[1] you wil begin mandatory changing into lane '2'
        at x - p[0] your mandatory change will have urgency of 100% which will always force
            cooperation of your l/rfol (assuming you have cooperation added to your lc model)
    for lane changing with a merge/diverse (e.g. on/off-ramp) which begins at 'x' and ends at 'y',
    you will start mandatory at 'x' always, reaching 100% cooperation by 'y' - p[0]

    Args:
        p: parameters, length 2 list of floats, where p[0] is a safety buffer for merging and p[1]
            is a comfortable distance for merging
        curlane: Lane object to create route events for
        nextroadname: str name of the next road in the route (the next road you want to be on after leaving
            curlane's road)

    Returns:
        cur_route: dictionary where keys are lanes, value is a list of route event dictionaries which
            defines the route a vehicle with parameters p needs to take on that lane
    """
    # TODO we only get the route for the current road - no look ahead to take into account
    # future roads. This modification may be needed if roads are short.
    # Should only have to look forward one road at a time.

    # TODO handle cases where LC cannot be completed successfully (put necessary info into cur_route dict)
    # if you fail to follow your route, you need to be given a new route.
    # the code which makes a new route can also be used if route = None when creating a vehicle
    # would need to know latest point when change can take place ('pos' for 'continue' type
    # or pos[1] for merge type)
    # in lane changing model, it would need to check if we are getting too close and act accordingly
    # (e.g. slow down) if needed. in this function, would need to add events if you miss the change,
    # and in that case you would need to be given a new route.

    curroad = curlane.road
    curlaneind = curlane.laneind
    if nextroadname in curlane.connections:  # band aid for case when vehicles cannot follow their planned route
        pos, change_type, laneind, side, nextroad = curlane.connections[nextroadname][:]
    else:
        print(' vehicle on ' + str(curlane) + ' missed route which planned for going to ' + nextroadname)
        return {i: [] for i in curroad.lanes}

    cur_route = {}
    if change_type == 'continue':  # -> vehicle needs to reach end of lane
        # initialize for lanes which vehicle needs to continue on
        leftind, rightind = laneind[:] if len(laneind)==2 else (laneind[0], laneind[0])
        for i in range(leftind, rightind+1):
            cur_route[curroad[i]] = []

        if leftind > 0:
            templane = curroad[leftind]
            curpos = min(templane.end, curroad[leftind-1].end)
            cur_route[templane].append({'pos': curpos - 2*(p[0] + p[1]),
                                        'event': 'end discretionary', 'side': 'l_lc'})

        if rightind < curroad.num_lanes-1:
            templane = curroad[rightind]
            curpos = min(templane.end, curroad[rightind+1].end)
            cur_route[templane].append({'pos': curpos - 2*(p[0] + p[1]),
                                        'event': 'end discretionary', 'side': 'r_lc'})

        if leftind <= curlaneind <= rightind:  # if on correct lane already, do no more work
            return cur_route
        elif curlaneind < leftind:  # need to change right possibly multiple times
            uselaneind = leftind
        else:
            uselaneind = rightind

        cur_route = make_route_helper(p, cur_route, curroad, curlaneind, uselaneind, curroad[uselaneind].end)

    elif change_type == 'merge':  # logic is similar and also uses make_route_helper
        templane = curroad[laneind]
        pos, endpos = pos[:]
        cur_route[templane] = []

        # determine end discretionary event if necessary
        if side == 'l_lc':
            if laneind < curroad.num_lanes-1:
                enddisc = min(pos, curroad[laneind+1].end)
                cur_route[templane].append({'pos': enddisc - 2*(p[0] + p[1]),
                                            'event': 'end discretionary', 'side': 'r_lc'})
        else:
            if laneind > 0:
                enddisc = min(pos, curroad[laneind-1].end)
                cur_route[templane].append({'pos': enddisc - 2*(p[0] + p[1]),
                                            'event': 'end discretionary', 'side': 'l_lc'})

        cur_route[templane].append({'pos': pos, 'event': 'mandatory', 'side': side,
                                    'lc_urgency': [pos, max(endpos - p[0], pos)]})

        if curlaneind != laneind:
            cur_route = make_route_helper(p, cur_route, curroad, curlaneind, laneind, pos)

    return cur_route


def make_route_helper(p, cur_route, curroad, curlaneind, laneind, curpos):
    """Generates list of route events for all lanes with indexes [curlaneind, laneind).

    Starting on curroad in lane with index curlaneind, wanting to be in lane index laneind by position curpos,
    generates route events for all lanes in [curlaneind, laneind). If curlaneind < laneind, starts at
    laneind -1, moving to the left until routes on all lanes are defined. Similarly for curlaneind > laneind.
    Assumes we already have the route for laneind in cur_route.
    Edge cases where lanes have different lengths are handled, but we assume that all lanes are connected
    when they exist. E.g. for a road with 2 lanes, lane0 and lane1, you could have:
    lane0.start = 0, lane0.end = 1000
    lane1.start = 500, lane1.end = 1500,
    lane0.connect_right = [(0, None), (lane1.start, lane1)]
    lane1.connect_left = [(lane1.start, lane0)]
    This configuration would work.
    But if:
    lane1.connect_left = [(lane1.start, None), (800, lane0)]
    his case is not currently handled, because the current code does not look at the connect_left/right,
    it just uses the .start, .end

    Args:
        p: parameters, length 2 list of floats, where p[0] is a safety buffer for merging and p[1]
            is a comfortable distance for merging
        cur_route: dictionary where keys are lanes, value is a list of route event dictionaries which
            defines the route a vehicle with parameters p needs to take on that lane
        curroad: road that the route is being generated for
        curlaneind: index of the lane that the vehicle starts in
        laneind: index of the lane that we want to be in by position curpos
        curpos: we want to be in lane with index laneind by curpos

    Returns:
        cur_route: Updates cur_route in place
    """
    nexttemplane = None
    if curlaneind < laneind:  # populate route events in lanes left of target
        curind = laneind - 1
        prevtemplane = curroad[curind+1]
        templane = curroad[curind]
        while not curind < curlaneind:
            cur_route[templane] = []
            # determine curpos, the latest position the veh wants to change by
            if templane.end < curpos:  # in case templane ends before the curpos
                curpos = templane.end
            curpos -= p[0] + p[1]

            # determine enddiscpos = where the discretionary ends
            # only necessary if there is something to end the discretionary into
            if curind > 0:
                nexttemplane = curroad[curind-1]
                enddiscpos = min(curpos, nexttemplane.end)
                enddiscpos = enddiscpos - 2*(p[0] + p[1])
                cur_route[templane].append({'pos': enddiscpos, 'event': 'end discretionary', 'side': 'l_lc'})

            # there is always a mandatory event
            cur_route[templane].append({'pos': curpos, 'event': 'mandatory', 'side': 'r_lc',
                                        'lc_urgency': [curpos - (p[0] + p[1]), curpos - p[0]]})

            # update iteration
            curind += -1
            prevtemplane = templane
            templane = nexttemplane

    # same code but for opposite side
    elif curlaneind > laneind:  # populate route events in lanes right of target
        curind = laneind+1
        prevtemplane = curroad[curind - 1]
        templane = curroad[curind]
        while not curind > curlaneind:
            cur_route[templane] = []
            # determine curpos = where the mandatory change starts
            if templane.end < curpos:
                curpos = templane.end
            curpos -= p[0] + p[1]

            if curind < curroad.num_lanes - 1:
                nexttemplane = curroad[curind + 1]
                enddiscpos = min(curpos, nexttemplane.end)
                enddiscpos = enddiscpos - 2*(p[0] + p[1])
                cur_route[templane].append({'pos': enddiscpos, 'event': 'end discretionary', 'side': 'r_lc'})

            cur_route[templane].append({'pos': curpos, 'event': 'mandatory', 'side': 'l_lc',
                                        'lc_urgency': [curpos - (p[0] + p[1]), curpos - p[0]]})

            # update iteration
            curind += 1
            prevtemplane = templane
            templane = nexttemplane

    return cur_route


def set_route_events(veh, timeind):
    """When a vehicle enters a new lane, this function generates all its route events for that lane.

    Every Lane has a list of 'route events' defined for it, which ensure that the Vehicle follows its
    specified route. Refer to update_route_events for a description of route events, and make_cur_route for
    a description of the route model.
    If a vehicle enters a new road, this function will generate the cur_route for that road and a subset
    of its lanes. This function will pop from the vehicle's route when that occurs. The exception to this
    is when vehicles are first initialized, the initialize method of Vehicle creates the first
    cur_route, and therefore pops from the route the first time.
    If a vehicle enters a new lane on the same road, it will either get the existing route
    from cur_route, or if the route for the new lane does not exist, it will create it add the key/value
    to cur_route. When creating a route for a new lane on the same road, it uses make_route_helper.

    Args:
        veh: Vehicle object which we will set its current route_events for.

    Returns:
        None. Modifies veh attributes in place (route_events, cur_route, possibly applies route events).
    """

    # get new route events if they are stored in memory already
    newlane = veh.lane
    if newlane in veh.cur_route:
        veh.route_events = veh.cur_route[newlane].copy()  # route_events store current route events, cur_route
        # stores all route events for subset of lanes on current road
    else:
        p = veh.route_parameters
        prevlane = veh.lanemem[-2][0]
        if prevlane.road is newlane.road:  # on same road - use helper function to update cur_route
            # need to figure out what situation we are in to give make route helper right call
            prevlane_events = veh.cur_route[prevlane]
            if not prevlane_events:  # this can only happen for continue event => curpos = end of lane
                curpos = prevlane.end
            elif prevlane_events[0]['event'] == 'end discretionary':
                curpos = prevlane_events[0]['pos'] + p[0] + p[1]
            else:  # mandatory event
                curpos = prevlane_events[0]['pos']
            make_route_helper(p, veh.cur_route, veh.lane.road, newlane.laneind, prevlane.laneind, curpos)
        else:  # on new road - we need to generate new cur_route and update the vehicle's route
            veh.cur_route = make_cur_route(p, newlane, veh.route.pop(0))

        veh.route_events = veh.cur_route[newlane].copy()

    # for route events, past events need to be applied.
    update_route_events(veh, timeind)


def update_merge_anchors(curlane, lc_actions):
    """Updates merge_anchors attribute for curlane.

    Lanes have lists of merge anchors, they are used as guesses for leadfol_find for 'new lane' or
    'update lanes' events when a left or right lane is added. Thus, merge anchors are used to ensure
    the leader/follower relationships are updated correctly when the network topology changes.
    A merge anchor is defined as a (vehicle, position) tuple. vehicle can be either an anchor or normal
    vehicle. position can be either None or a float position. If position is None, vehicle is an anchor,
    and does not need to be updated. Otherwise, position is a float of the position on curlane,
    and the merge anchor is the vehicle on the same track as curlane which is closest to position without
    yet passing position.
    Merge anchors have fixed index.
    position being None corresponds to the situation where a new lane starts.
    position being a float corresponds to the situation where two lanes initially meet.
    Unlike lfol/rfol, merge anchors do not need to be completely updated. They should be kept
    in the same track as curlane however.

    Args:
        curlane: Lane object to update
        lc_actions: dictionary with keys as vehicles which request lane changes in the current timestep,
            values are a string either 'l' or 'r' which indicates the side of the change

    Returns:
        None. Modifies merge_anchors attribute for curlane
    """
    for i in range(len(curlane.merge_anchors)):
        veh, pos = curlane.merge_anchors[i][:]
        if pos is None:  # merge anchor is always an anchor we do nothing
            # update_lrfol(veh)  # no need to update lrfol for anchors
            pass
        else:
            # veh is an anchor -> we see if we can make its leader the new merge anchor
            if veh.cf_parameters is None:
                lead = veh.lead
                if lead is not None:
                    temp = curlane.roadlen[lead.road] + lead.pos
                    if temp - pos < 0:
                        curlane.merge_anchors[i][0] = lead

            elif veh in lc_actions:
                if lc_actions[veh] == 'l':
                    curlane.merge_anchors[i][0] = veh.rfol
                else:
                    curlane.merge_anchors[i][0] = veh.lfol

            elif curlane.roadlen[veh.road]+veh.pos - pos > 0:
                curlane.merge_anchors[i][0] = veh.fol<|MERGE_RESOLUTION|>--- conflicted
+++ resolved
@@ -339,19 +339,11 @@
             if getattr(veh, side[0]+'lane') is None:  # handle edge cases due to missing planned route
                 setattr(veh, curevent['side'], None)
                 if side[0] == 'r':
-<<<<<<< HEAD
-                    veh.l_lc = 'discretionary' if veh.llane is not None else None
-                else:
-                    veh.r_lc = 'discretionary' if veh.rlane is not None else None
-            else:  # normal update
-                setattr(veh, side, 'mandatory')
-=======
                     veh.l_lc = 'd' if veh.llane is not None else None
                 else:
                     veh.r_lc = 'd' if veh.rlane is not None else None
             else:  # normal update
                 setattr(veh, side, 'm')
->>>>>>> f1d830a6
                 veh.lc_urgency = curevent['lc_urgency']  # must always set urgency for mandatory changes
             veh.update_lc_state(timeind)
 
