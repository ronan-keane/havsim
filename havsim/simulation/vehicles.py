--- conflicted
+++ resolved
@@ -193,23 +193,13 @@
             return False, None
 
     # next we compute quantities to send to LC model for the required sides
-<<<<<<< HEAD
     if l_lc is not None:
-        newlfolhd, newlhd = get_new_hd(veh.lfol, veh, veh.llane)
-    else:
-        newlfolhd = newlhd = None
-
-    if r_lc is not None:
-        newrfolhd, newrhd = get_new_hd(veh.rfol, veh, veh.rlane)
-=======
-    if lside:
         newlfolhd, newlhd = get_new_hd(veh.lfol, veh)
     else:
         newlfolhd = newlhd = None
 
-    if rside:
+    if r_lc is not None:
         newrfolhd, newrhd = get_new_hd(veh.rfol, veh)
->>>>>>> f1d830a6
     else:
         newrfolhd = newrhd = None
 
@@ -506,28 +496,9 @@
             acc (float): longitudinal acceleration for current timestep
         """
         if lead is None:
-<<<<<<< HEAD
-            acc = curlane.call_downstream(self, timeind, dt)
-        elif userelax:
-            # safeguard for relaxation  # todo add safeguard parameters to vehicle
-            ttc = hd - 2 - .6*spd
-            ttc = 0 if ttc < 0 else ttc / (spd - lead.speed + 1e-6)
-            if 1.5 > ttc >= 0:
-                currelax, currelax_v = self.relax[timeind-self.relax_start]
-                currelax = currelax*(ttc/1.5)**2 if currelax > 0 else currelax
-                currelax_v = currelax_v*(ttc/1.5)**2 if currelax_v > 0 else currelax_v
-                acc = self.cf_model(self.cf_parameters, [max(hd + currelax, .1), spd, lead.speed + currelax_v])
-            else:
-                currelax, currelax_v = self.relax[timeind - self.relax_start]
-                acc = self.cf_model(self.cf_parameters, [max(hd + currelax, .1), spd, lead.speed + currelax_v])
-        else:
-            acc = self.cf_model(self.cf_parameters, [hd, spd, lead.speed])
-
-=======
             acc = self.lane.call_downstream(self, timeind)
         else:
             acc = self.cf_model(self.cf_parameters, [max(hd, .1), spd, lead.speed])
->>>>>>> f1d830a6
         return acc
 
     def set_cf(self, timeind):
