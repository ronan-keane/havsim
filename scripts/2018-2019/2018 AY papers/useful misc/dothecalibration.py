--- conflicted
+++ resolved
@@ -14,15 +14,10 @@
 @author: rlk268
 """
 
-<<<<<<< HEAD
-from havsim.old.opt import *
-from havsim.helper import makeleadfolinfo
-from havsim.old.models import *
-=======
+
 from havsim.old.opt import platoonobjfn_obj, platoonobjfn_objder, platoonobjfn_fder
 from havsim.helper import makeleadfolinfo
 from havsim.old.models import IDM_b3, IDMadjsys_b3, IDMadj_b3, OVM, OVMadjsys, OVMadj, daganzo, daganzoadjsys, daganzoadj
->>>>>>> 76501cd3
 import time
 import copy
 import numpy as np
