--- conflicted
+++ resolved
@@ -30,19 +30,8 @@
 road1[1].events = [{'event': 'update lr', 'left': None, 'right': 'add', 'right anchor': 0, 'pos': 800},
                    {'event': 'new lane', 'pos': 1000, 'left': 'update', 'right': 'remove'}]
 road1[2].events = [{'event': 'new lane', 'pos': 800, 'left': 'add', 'left anchor': 0, 'right': None}]
-<<<<<<< HEAD
-# roadlen
-road1[0].roadlen = {'road 1': 0, 'road 2': 1000, 'road 3': 800}
-road1[1].roadlen = {'road 1': 0, 'road 2': 1000, 'road 3': 800}
-road1[2].roadlen = {'road 1': 0, 'road 2': 1000, 'road 3': 800}
-road2[0].roadlen = {'road 1': -1000, 'road 2': 0, 'road 3': -200}
-road2[1].roadlen = {'road 1': -1000, 'road 2': 0, 'road 3': -200}
-road3[0].roadlen = {'road 1': -800, 'road 2': 200, 'road 3': 0}
-road3[1].roadlen = {'road 1': -800, 'road 2': 200, 'road 3': 0}
 # connect_left/right
 road1[1].connect_right = [(0, road1[2]), (800, road3[0])]
-=======
->>>>>>> a314bc6c
 
 
 def newveh_wrapper(split_ratio):  # split ratio is what % of vehicles go left
