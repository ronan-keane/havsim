--- conflicted
+++ resolved
@@ -207,32 +207,7 @@
 k = .9
 platoon4 = [995, 998, 1013, 1023]
 testplatoon2 = [platoon4, [956]]
-<<<<<<< HEAD
-# cir = helper.cirdep_metric(testplatoon2, platooninfo, meas=meas, k=k, metrictype='num')
-# print('circular metric testplatoon2 result is '+str(cir[0]))
-# print('expected result is '+str(37+k*13))
-#
-# testplatoon3 = [[925, 937, 956], [920]]
-# cir = helper.cirdep_metric(testplatoon3, platooninfo, meas=meas, k=k, metrictype='num')
-# print('circular metric testplatoon3 result is '+str(cir[0]))
-# print('expected result is '+str(485+k*445+k**2*419))
-# #should be 1224.89
-#
-# testplatoon4 = [[393, 409, 420], [395]]
-# cir = helper.cirdep_metric(testplatoon4, platooninfo, meas=meas, k=k, metrictype='num')
-# print('circular metric testplatoon4 result is '+str(cir[0]))
-# print('expected result is '+str(193 + k*163+k*18 + k**2*103))
-#
-# testplatoon5 = [[393, 409, 420],[395, 411, 389]]
-# cir = helper.cirdep_metric(testplatoon5, platooninfo, meas=meas, k=k, metrictype='num')
-# print('circular metric testplatoon5 result is '+str(cir[0]))
-# print('expected result is '+str(193 + k*163+k*18 + k**2*103 + 190+27+k*(22+34+33) + 244))
-#
-# testplatoon6 = [[393, 409, 420],[395, 411], [389]]
-# cir = helper.cirdep_metric(testplatoon6, platooninfo, meas=meas, k=k, metrictype='num')
-# print('circular metric testplatoon6 result is '+str(cir[0]))
-# print('expected result is '+str(193 + k*163+k*18 + k**2*103 + 190+27+k*(22+34+33) + 244))
-=======
+
 cir = helper.cirdep_metric(testplatoon2, platooninfo, k=k, type='num',meas = meas)
 print('circular metric testplatoon2 result is '+str(cir[0]))
 print('expected result is '+str(37+k*13))
@@ -257,7 +232,6 @@
 cir = helper.cirdep_metric(testplatoon6, platooninfo, k=k, type='num', meas = meas)
 print('circular metric testplatoon6 result is '+str(cir[0]))
 print('expected result is '+str(193 + k*163+k*18 + k**2*103 + 190+27+k*(22+34+33) + 244))
->>>>>>> 30dc8c31
 
 platoon = [391, 335, 326]
 platoon0  = [381,391,335,326,334]
@@ -267,36 +241,6 @@
 platoon4 = [995, 998, 1013, 1023]
 platoon5 = [393,409,420]
 
-<<<<<<< HEAD
-# res = helper.chain_metric(platoon, platooninfo, meas=meas, k=k)
-# print('chain metric platoon result is '+str(res))
-# print('expected result is '+str(34))
-#
-# res = helper.chain_metric(platoon0, platooninfo, meas=meas, k=k)
-# print('chain metric platoon0 result is '+str(res))
-# print('expected result is '+str(507 + 34 + 59 + 194 + 56))
-#
-# res = helper.chain_metric(platoon1, platooninfo, meas=meas, k=k)
-# print('chain metric platoon1 result is '+str(res))
-# print('expected result is '+str(225+28+3*k))
-#
-# res = helper.chain_metric(platoon2, platooninfo, meas=meas, k=k)
-# print('chain metric platoon2 result is '+str(res))
-# print('expected result is '+str(40))
-#
-# res = helper.chain_metric(platoon3, platooninfo, meas=meas, k=k)
-# print('chain metric platoon3 result is '+str(res))
-# print('expected result is '+str(846+400*k))
-#
-# res = helper.chain_metric(platoon4, platooninfo, meas=meas, k=k)
-# print('chain metric platoon4 result is '+str(res))
-# print('expected result is '+str(1557+k*992+k**2*464))
-#
-# res = helper.chain_metric(platoon5, platooninfo, meas=meas, k=k)
-# print('chain metric platoon5 result is '+str(res))
-# print('expected result is '+str(163+103+190+40+34+33+k*103))
-# print()
-=======
 res = helper.chain_metric(platoon,platooninfo,k=k,meas = meas)
 print('chain metric platoon result is '+str(res))
 print('expected result is '+str(34))
@@ -325,7 +269,6 @@
 print('chain metric platoon5 result is '+str(res))
 print('expected result is '+str(163+103+190+40+34+33+k*103))
 print()
->>>>>>> 30dc8c31
 #
 #%%
 
