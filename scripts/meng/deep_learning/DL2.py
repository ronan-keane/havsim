--- conflicted
+++ resolved
@@ -7,11 +7,8 @@
 import matplotlib.pyplot as plt
 import nni
 import random
-<<<<<<< HEAD
 import time
-=======
 import dl_model
->>>>>>> 8ff24951
 from havsim.plotting import plotLaneChangingConfMat, plotTrajectoriesProb, plotCFErrorN
 from tensorflow.python.profiler import profiler_v2 as profiler
 
@@ -55,11 +52,7 @@
 
 default_params = {
     "lstm_units" : 64,
-<<<<<<< HEAD
     "lstm2_units": 64,
-=======
-    "lstm2_units" : 64,
->>>>>>> 8ff24951
     "learning_rate": 0.001,
     "dropout": 0.2,
     "regularizer": 0.02,
@@ -159,13 +152,8 @@
     plotCFErrorN(test, 'outputs/cferror')
 else:
 
-<<<<<<< HEAD
     epochs = [2, 2, 2, 3, 2, 3, 2, 3, 3, 3]
     timesteps = [50, 100, 200, 200, 400, 400, 500, 500, 700, 750]
-=======
-    epochs = [1, 2, 2, 2, 2, 2]
-    timesteps = [25, 50, 100, 200, 400, 800]
->>>>>>> 8ff24951
     veh = params['batch_size']
     train_losses = []
     valid_losses = []
@@ -177,7 +165,6 @@
         print('validation loss ', valid_loss_val, timesteps[i])
         print('training loss', train_loss_val, timesteps[i])
         valid_losses.append(valid_loss_val)
-<<<<<<< HEAD
         train_losses.append(train_loss_val)
         # nni.report_intermediate_result(valid_losses[-1])
     end_time = time.time()
@@ -188,16 +175,6 @@
     plt.xlabel('epoch')
     plt.ylabel('loss')
     plt.savefig('plots/validLoss.png')
-=======
-        # train_losses.append(train_loss_val)
-        nni.report_intermediate_result(valid_losses[-1])
-    # plt.figure(1)
-    # plt.plot(list(range(epochs)), valid_losses)
-    # plt.title('Validation loss')
-    # plt.xlabel('epoch')
-    # plt.ylabel('loss')
-    # plt.savefig('plots/validLoss.png')
->>>>>>> 8ff24951
 
     # print('train loss', *train_losses)
     print('validation_loss', *valid_losses)
